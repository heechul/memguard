/**
 * Memory bandwidth controller for multi-core systems
 *
 * Copyright (C) 2013  Heechul Yun <heechul@illinois.edu>
 *
 * This file is distributed under the University of Illinois Open Source
 * License. See LICENSE.TXT for details.
 *
 */

/**************************************************************************
 * Conditional Compilation Options
 **************************************************************************/
#define pr_fmt(fmt) KBUILD_MODNAME ": " fmt

#define DEBUG(x)
#define DEBUG_RECLAIM(x)
#define DEBUG_USER(x)
#define DEBUG_PROFILE(x) x

/**************************************************************************
 * Included Files
 **************************************************************************/
#include <linux/version.h>
#include <linux/kernel.h>
#include <linux/module.h>
#include <linux/hrtimer.h>
#include <linux/ktime.h>
#include <linux/smp.h> /* IPI calls */
#include <linux/irq_work.h>
#include <linux/hardirq.h>
#include <linux/perf_event.h>
#include <linux/delay.h>
#include <linux/debugfs.h>
#include <linux/seq_file.h>
#include <asm/atomic.h>
#include <linux/slab.h>
#include <linux/vmalloc.h>
#include <linux/uaccess.h>
#include <linux/notifier.h>
#include <linux/kthread.h>
#include <linux/printk.h>
#include <linux/interrupt.h>

#if LINUX_VERSION_CODE > KERNEL_VERSION(5, 0, 0)
#  include <uapi/linux/sched/types.h>
#endif

#if LINUX_VERSION_CODE > KERNEL_VERSION(4, 13, 0)
#  include <linux/sched/types.h>
#endif

#if LINUX_VERSION_CODE > KERNEL_VERSION(3, 8, 0)
#  include <linux/sched/rt.h>
#endif
#include <linux/sched.h>

/**************************************************************************
 * Public Definitions
 **************************************************************************/
#define CACHE_LINE_SIZE 64
#define BUF_SIZE 256
#define PREDICTOR 1  /* 0 - used, 1 - ewma(a=1/2), 2 - ewma(a=1/4) */

#if LINUX_VERSION_CODE > KERNEL_VERSION(4, 10, 0) // somewhere between 4.4-4.10
#  define TM_NS(x) (x)
#else
#  define TM_NS(x) (x).tv64
#endif

/**************************************************************************
 * Public Types
 **************************************************************************/
struct memstat{
	u64 used_read_budget;         /* used read budget */
	u64 used_write_budget;	 /* used write budget */
	u64 assigned_read_budget; /* assigned read budget */
	u64 assigned_write_budget; /* assigned write budget */
	u64 throttled_time_ns;   
	int throttled;           /* throttled period count */
	u64 throttled_error;     /* throttled & error */
	int throttled_error_dist[10]; /* pct distribution */
	int exclusive;           /* exclusive period count */
	u64 exclusive_ns;        /* exclusive mode real-time duration */
	u64 exclusive_bw;        /* exclusive mode used bandwidth */
};

/* percpu info */
struct core_info {
	/* user configurations */
	int read_budget;              /* assigned read budget */
	int write_budget;        /* assigned write budged */
	int read_limit;               /* read limit mode (exclusive to weight)*/
	int write_limit;		 /* write limit mode (exclusive to weight) */

	/* for control logic */
	int cur_read_budget;          /* currently available read budget */
	int cur_write_budget;		  /* currently available write budget */

	struct task_struct * throttled_task;
	
	ktime_t throttled_time;  /* absolute time when throttled */

	u64 old_read_val;             /* hold previous read counter value */
	u64 old_write_val;		 /* hold previous write counter value */
	int prev_read_throttle_error; /* check whether there was throttle error in 
				    the previous period for the read counter */
    	int prev_write_throttle_error; /* check whether there was throttle error in 
				    the previous period for the write counter */

	int exclusive_mode;      /* 1 - if in exclusive mode */
	ktime_t exclusive_time;  /* time when exclusive mode begins */

<<<<<<< HEAD
	struct irq_work	pending; /* delayed work for NMIs */
	struct perf_event *event;/* PMC: LLC misses */

=======
	struct irq_work	read_pending;  /* delayed work for NMIs */
	struct perf_event *read_event; /* PMC: LLC misses */
    
    	struct irq_work write_pending;   /* delayed work for NMIs */
	struct perf_event *write_event;  /* PMC: LLC writebacks */                                                
#if USE_RCFS
	struct perf_event *cycle_event; /* PMC: cycles */
	struct perf_event *instr_event; /* PMC: retired instructions */
#endif
>>>>>>> 555008c3
	struct task_struct *throttle_thread;  /* forced throttle idle thread */
	wait_queue_head_t throttle_evt; /* throttle wait queue */

	/* statistics */
	struct memstat overall;  /* stat for overall periods. reset by user */
<<<<<<< HEAD
	int used[3];             /* EWMA memory load */
	int64_t period_cnt;         /* active periods count */
	struct hrtimer hr_timer;
=======
	int read_used[3];        /* EWMA memory load */
	int write_used[3];		 /* EWMA memory load */
	long period_cnt;         /* active periods count */
>>>>>>> 555008c3
};

/* global info */
struct memguard_info {
	ktime_t period_in_ktime;
	cpumask_var_t throttle_mask;
	cpumask_var_t active_mask;
	atomic_t wsum;
};


/**************************************************************************
 * Global Variables
 **************************************************************************/
static struct memguard_info memguard_info;
static struct core_info __percpu *core_info;

static int g_period_us = 1000;
static int g_use_bwlock = 0;
static int g_use_exclusive = 0;
<<<<<<< HEAD
static int *g_budget_mb;
=======
static int g_read_budget_mb[MAX_NCPUS];
static int g_write_budget_mb[MAX_NCPUS];
>>>>>>> 555008c3

static int g_hw_counter_id = -1;

static struct dentry *memguard_dir;


/**************************************************************************
 * External Function Prototypes
 **************************************************************************/

/**************************************************************************
 * Local Function Prototypes
 **************************************************************************/
static void period_timer_callback_slave(struct core_info *cinfo);
enum hrtimer_restart period_timer_callback_master(struct hrtimer *timer);
static void memguard_read_process_overflow(struct irq_work *entry);
static void memguard_write_process_overflow(struct irq_work *entry);    
static int throttle_thread(void *arg);
static void memguard_on_each_cpu_mask(const struct cpumask *mask,
				      smp_call_func_t func,
				      void *info, bool wait);

/**************************************************************************
 * Module parameters
 **************************************************************************/

#if LINUX_VERSION_CODE > KERNEL_VERSION(5, 10, 0)
module_param(g_hw_counter_id, hexint,  S_IRUSR | S_IWUSR | S_IRGRP | S_IWGRP);
#else
module_param(g_hw_counter_id, int,  S_IRUSR | S_IWUSR | S_IRGRP | S_IWGRP);
#endif
MODULE_PARM_DESC(g_hw_type, "raw hardware counter number");

module_param(g_use_bwlock, int, S_IRUSR | S_IWUSR | S_IRGRP | S_IWGRP);
MODULE_PARM_DESC(g_use_bwlock, "enable/disable reclaim");

module_param(g_period_us, int, S_IRUSR | S_IWUSR | S_IRGRP | S_IWGRP);
MODULE_PARM_DESC(g_period_us, "throttling period in usec");

/**************************************************************************
 * Module main code
 **************************************************************************/
/* similar to on_each_cpu_mask(), but this must be called with IRQ disabled */
static void memguard_on_each_cpu_mask(const struct cpumask *mask, 
				      smp_call_func_t func,
				      void *info, bool wait)
{
	int cpu = smp_processor_id();
	smp_call_function_many(mask, func, info, wait);
	if (cpumask_test_cpu(cpu, mask)) {
		func(info);
	}
}

/** convert MB/s to #of events (i.e., LLC miss counts) per 1ms */
static inline u64 convert_mb_to_events(int mb)
{
	return div64_u64((u64)mb*1024*1024,
			 CACHE_LINE_SIZE* (1000000/g_period_us));
}
static inline int convert_events_to_mb(u64 events)
{
	int divisor = g_period_us*1024*1024;
	int mb = div64_u64(events*CACHE_LINE_SIZE*1000000 + (divisor-1), divisor);
	return mb;
}

static inline void print_current_context(void)
{
	trace_printk("in_interrupt(%ld)(hard(%ld),softirq(%d)"
		     ",in_nmi(%d)),irqs_disabled(%d)\n",
		     in_interrupt(), in_irq(), (int)in_softirq(),
		     (int)in_nmi(), (int)irqs_disabled());
}

/** read current counter value. */
static inline u64 perf_event_count(struct perf_event *event)
{
	return local64_read(&event->count) + 
		atomic64_read(&event->child_count);
}

/** return used event in the current period */
static inline u64 memguard_read_event_used(struct core_info *cinfo)
{
	return perf_event_count(cinfo->read_event) - cinfo->old_read_val;
}

/** return used event in the current period */
static inline u64 memguard_write_event_used(struct core_info *cinfo)
{
	return perf_event_count(cinfo->write_event) - cinfo->old_write_val;
}

static void print_core_info(int cpu, struct core_info *cinfo)
{
	pr_info("CPU%d: budget: %d, cur_budget: %d, period: %ld\n", 
<<<<<<< HEAD
		cpu, cinfo->budget, cinfo->cur_budget, (long)cinfo->period_cnt);
=======
	       cpu, cinfo->read_budget, cinfo->cur_read_budget, cinfo->period_cnt);
}

#if USE_RCFS
/* return cpi value of the calling core */
static int get_cpi(void)
{
	struct core_info *cinfo = this_cpu_ptr(core_info);
	u64 old_val, new_val;
	u64 delta_cycles, delta_instrs;
	int wcpi;

	BUG_ON(!cinfo->cycle_event);
	BUG_ON(!cinfo->instr_event);

	old_val = local64_read(&cinfo->cycle_event->count);
	cinfo->cycle_event->pmu->stop(cinfo->cycle_event, PERF_EF_UPDATE);
	new_val = local64_read(&cinfo->cycle_event->count);
	delta_cycles = new_val - old_val;

	old_val = local64_read(&cinfo->instr_event->count);
	cinfo->instr_event->pmu->stop(cinfo->instr_event, PERF_EF_UPDATE);
	new_val = local64_read(&cinfo->instr_event->count);
	delta_instrs = new_val - old_val;
	wcpi = (int)div64_u64(delta_cycles * 1024, delta_instrs + 1);

	cinfo->cycle_event->pmu->start(cinfo->cycle_event, 0);
	cinfo->cycle_event->pmu->start(cinfo->instr_event, 0);
	
	DEBUG_RCFS(trace_printk("d_cycle: %lld d_instr: %lld wcpi: %d\n",
				delta_cycles, delta_instrs, wcpi));

	return wcpi;
>>>>>>> 555008c3
}

/**
 * update per-core usage statistics
 */
void update_statistics(struct core_info *cinfo)
{
	/* counter must be stopped by now. */
	s64 read_new, write_new;
	int read_used, write_used;

	read_new = perf_event_count(cinfo->read_event);
	read_used = (int)(read_new - cinfo->old_read_val); 

	cinfo->old_read_val = read_new;
	cinfo->overall.used_read_budget += read_used;
	cinfo->overall.assigned_read_budget += cinfo->read_budget;
	
	write_new = perf_event_count(cinfo->write_event);
	write_used = (int)(write_new - cinfo->old_write_val); 

	cinfo->old_write_val = write_new;
	cinfo->overall.used_write_budget += write_used;
	cinfo->overall.assigned_write_budget += cinfo->write_budget;

	/* EWMA filtered per-core usage statistics */
	cinfo->read_used[0] = read_used;
	cinfo->read_used[1] = (cinfo->read_used[1] * (2-1) + read_used) >> 1; 
	/* used[1]_k = 1/2 used[1]_k-1 + 1/2 used */
	cinfo->read_used[2] = (cinfo->read_used[2] * (4-1) + read_used) >> 2; 
	/* used[2]_k = 3/4 used[2]_k-1 + 1/4 used */
	
	/* EWMA filtered per-core usage statistics */
	cinfo->write_used[0] = write_used;
	cinfo->write_used[1] = (cinfo->write_used[1] * (2-1) + write_used) >> 1; 
	/* used[1]_k = 1/2 used[1]_k-1 + 1/2 used */
	cinfo->write_used[2] = (cinfo->write_used[2] * (4-1) + write_used) >> 2;                                          
	/* used[2]_k = 3/4 used[2]_k-1 + 1/4 used */

	/* core is currently throttled. */
	if (cinfo->throttled_task) {
		cinfo->overall.throttled_time_ns +=
			(TM_NS(ktime_get()) - TM_NS(cinfo->throttled_time));
		cinfo->overall.throttled++;
	}

	/* throttling error condition:
	   I was too aggressive in giving up "unsed" budget */
	if (cinfo->prev_read_throttle_error && read_used < cinfo->read_budget) {
		int diff = cinfo->read_budget - read_used;
		int idx;
		cinfo->overall.throttled_error ++; // += diff;
		BUG_ON(cinfo->read_budget == 0);
		idx = (int)(diff * 10 / cinfo->read_budget);
		cinfo->overall.throttled_error_dist[idx]++;
		trace_printk("ERR: throttled_error: %d < %d\n", read_used, cinfo->read_budget);
		/* compensation for error to catch-up*/
		cinfo->read_used[PREDICTOR] = cinfo->read_budget + diff;
	}
	cinfo->prev_read_throttle_error = 0;
    
    	if (cinfo->prev_write_throttle_error && write_used < cinfo->write_budget) {
		int diff = cinfo->write_budget - write_used;
		int idx;
		cinfo->overall.throttled_error ++; // += diff;
		BUG_ON(cinfo->write_budget == 0);
		idx = (int)(diff * 10 / cinfo->write_budget);
		cinfo->overall.throttled_error_dist[idx]++;
		trace_printk("ERR: throttled_error: %d < %d\n", read_used, cinfo->read_budget);
		/* compensation for error to catch-up*/
		cinfo->write_used[PREDICTOR] = cinfo->write_budget + diff;
	}
	cinfo->prev_write_throttle_error = 0;           

	/* I was the lucky guy who used the DRAM exclusively */
	if (cinfo->exclusive_mode) {
		u64 exclusive_ns, exclusive_bw;

		/* used time */
		exclusive_ns = (TM_NS(ktime_get()) -
				TM_NS(cinfo->exclusive_time));
		
		/* used bw */
		exclusive_bw = (cinfo->read_used[0] - cinfo->read_budget);

		cinfo->overall.exclusive_ns += exclusive_ns;
		cinfo->overall.exclusive_bw += exclusive_bw;
		cinfo->exclusive_mode = 0;
		cinfo->overall.exclusive++;
	}
	DEBUG_PROFILE(trace_printk("%lld %d %p CPU%d org: %d cur: %d period: %ld\n",
<<<<<<< HEAD
				   new, used, cinfo->throttled_task,
				   smp_processor_id(), 
				   cinfo->budget,
				   cinfo->cur_budget,
				   (long)cinfo->period_cnt));
=======
			   read_new, read_used, cinfo->throttled_task,
			   smp_processor_id(), 
			   cinfo->read_budget,
			   cinfo->cur_read_budget,
			   cinfo->period_cnt));
>>>>>>> 555008c3
}


/**
 * budget is used up. PMU generate an interrupt
 * this run in hardirq, nmi context with irq disabled
 */
static void event_overflow_callback(struct perf_event *event,
#if LINUX_VERSION_CODE < KERNEL_VERSION(3, 2, 0)
				    int nmi,
#endif
				    struct perf_sample_data *data,
				    struct pt_regs *regs)
{
	struct core_info *cinfo = this_cpu_ptr(core_info);
	BUG_ON(!cinfo);
	irq_work_queue(&cinfo->read_pending);
}

static void event_write_overflow_callback(struct perf_event *event,
#if LINUX_VERSION_CODE < KERNEL_VERSION(3, 2, 0)
				    int nmi,
#endif
				    struct perf_sample_data *data,
				    struct pt_regs *regs)
{
	struct core_info *cinfo = this_cpu_ptr(core_info);
	BUG_ON(!cinfo);
	irq_work_queue(&cinfo->write_pending);
}


/**
 * called by process_overflow
 */
static void __unthrottle_core(void *info)
{
	struct core_info *cinfo = this_cpu_ptr(core_info);
	if (cinfo->throttled_task) {
		cinfo->exclusive_mode = 1;
		cinfo->exclusive_time = ktime_get();

		cinfo->throttled_task = NULL;
		DEBUG_RECLAIM(trace_printk("exclusive mode begin\n"));
	}
}

static void __newperiod(void *info)
{
	ktime_t start = ktime_get();
	struct memguard_info *global = &memguard_info;
	struct core_info *cinfo = this_cpu_ptr(core_info);
	
	ktime_t new_expire = ktime_add(start, global->period_in_ktime);

	/* arrived before timer interrupt is called */
	hrtimer_start_range_ns(&cinfo->hr_timer, new_expire,
			       0, HRTIMER_MODE_ABS_PINNED);

	DEBUG(trace_printk("begin new period\n"));
	period_timer_callback_slave(cinfo);
}

/**
 * memory overflow handler.
 * must not be executed in NMI context. but in hard irq context
 */
static void memguard_read_process_overflow(struct irq_work *entry)
{
	struct core_info *cinfo = this_cpu_ptr(core_info);
	struct memguard_info *global = &memguard_info;
	ktime_t start;
	s64 read_budget_used;//, write_budget_used;

	start = ktime_get();

	BUG_ON(in_nmi() || !in_irq());

	read_budget_used = memguard_read_event_used(cinfo);

	/* erroneous overflow, that could have happend before period timer
	   stop the pmu */
	if (read_budget_used < cinfo->cur_read_budget) {
		trace_printk("ERR: overflow in timer. used %lld < cur_budget %d. ignore\n",
			     read_budget_used, cinfo->cur_read_budget);
		return;
	}

	/* no more overflow interrupt */
	local64_set(&cinfo->read_event->hw.period_left, 0xfffffff);
    //local64_set(&cinfo->write_event->hw.period_left, 0xfffffff);

	/* check if we donated too much */
	if (read_budget_used < cinfo->read_budget) {
		trace_printk("ERR: throttling error\n");
		cinfo->prev_read_throttle_error = 1;
    }

	if (!cpumask_test_cpu(smp_processor_id(), global->active_mask)) {
		trace_printk("ERR: not active\n");
		cinfo->throttled_task = NULL;
		return;
	}
	/* we are going to be throttled */
	cpumask_set_cpu(smp_processor_id(), global->throttle_mask);
	smp_mb(); // w -> r ordering of the local cpu.
	if (cpumask_equal(global->throttle_mask, global->active_mask)) {
		/* all other cores are alreay throttled */
		if (g_use_exclusive == 1) {
			/* algorithm 1: last one get all remaining time */
			cinfo->exclusive_mode = 1;
			cinfo->exclusive_time = ktime_get();
			DEBUG_RECLAIM(trace_printk("exclusive mode begin\n"));
			return;
		} else if (g_use_exclusive == 2) {
			/* algorithm 2: wakeup all (i.e., non regulation) */
			memguard_on_each_cpu_mask(global->throttle_mask, __unthrottle_core, NULL, 0);
			return;
		} else if (g_use_exclusive == 5) {
			/* algorithm 5: begin a new period */
			memguard_on_each_cpu_mask(global->active_mask, __newperiod, NULL, 0);
			return;
		} else if (g_use_exclusive > 5) {
			trace_printk("ERR: Unsupported exclusive mode %d\n", 
				     g_use_exclusive);
			return;
		} else if (g_use_exclusive != 0 &&
			   cpumask_weight(global->active_mask) == 1) {
			trace_printk("ERR: don't throttle one active core\n");
			return;
		}
	}

	if (cinfo->prev_read_throttle_error)
		return;
	/*
	 * fail to reclaim. now throttle this core
	 */
	DEBUG_RECLAIM(trace_printk("fail to reclaim after %lld nsec.\n",
				   TM_NS(ktime_get()) - TM_NS(start)));

	/* wake-up throttle task */
	cinfo->throttled_task = current;
	cinfo->throttled_time = start;

	// WARN_ON_ONCE(!strncmp(current->comm, "swapper", 7));
	wake_up_interruptible(&cinfo->throttle_evt);
}


<<<<<<< HEAD
=======
static void memguard_write_process_overflow(struct irq_work *entry)
{
	struct core_info *cinfo = this_cpu_ptr(core_info);
	struct memguard_info *global = &memguard_info;
	ktime_t start;
	s64 write_budget_used;

	start = ktime_get();

	BUG_ON(in_nmi() || !in_irq());
    
    write_budget_used = memguard_write_event_used(cinfo);
    
    if (write_budget_used < cinfo->cur_write_budget)
    {
        trace_printk("ERR: overflow in write timer. used %lld < cur_budget %d. ignore\n",
			     write_budget_used, cinfo->cur_write_budget);
		return;
    }

    //local64_set(&cinfo->read_event->hw.period_left, 0xfffffff);
    local64_set(&cinfo->write_event->hw.period_left, 0xfffffff);

	if (write_budget_used < cinfo->write_budget) {
		trace_printk("ERR: throttling error\n");
		cinfo->prev_write_throttle_error = 1;
	}

	if (!cpumask_test_cpu(smp_processor_id(), global->active_mask)) {
		trace_printk("ERR: not active\n");
		return;
	} else if (global->period_cnt != cinfo->period_cnt) {
		trace_printk("ERR: global(%ld) != local(%ld) period mismatch\n",
			     global->period_cnt, cinfo->period_cnt);
		return;
	}

	cpumask_set_cpu(smp_processor_id(), global->throttle_mask);
	smp_mb(); // w -> r ordering of the local cpu.
	if (cpumask_equal(global->throttle_mask, global->active_mask)) {
		if (g_use_exclusive == 1) {
			cinfo->exclusive_mode = 1;
			cinfo->exclusive_time = ktime_get();
			DEBUG_RECLAIM(trace_printk("exclusive mode begin\n"));
			return;
		} else if (g_use_exclusive == 2) {
			smp_call_function_many(global->throttle_mask, __unthrottle_core, NULL, 0);
			cinfo->exclusive_mode = 1;
			cinfo->exclusive_time = ktime_get();
			cinfo->throttled_task = NULL;
			DEBUG_RECLAIM(trace_printk("exclusive mode begin\n"));
			return;
		} else if (g_use_exclusive == 5) {
			smp_call_function_single(global->master, __newperiod, 
					  (void *)cinfo->period_cnt, 0);
			return;
		} else if (g_use_exclusive > 5) {
			trace_printk("ERR: Unsupported exclusive mode %d\n", 
				     g_use_exclusive);
			return;
		} else if (g_use_exclusive != 0 &&
			   cpumask_weight(global->active_mask) == 1) {
			trace_printk("ERR: don't throttle one active core\n");
			return;
		}
	}

	if (cinfo->prev_write_throttle_error)
		return;
	
	trace_printk("WHY\n");
    
	DEBUG_RECLAIM(trace_printk("WHY fail to reclaim after %lld nsec.\n",
				   TM_NS(ktime_get()) - TM_NS(start)));

	cinfo->throttled_task = current;
	cinfo->throttled_time = start;

	WARN_ON_ONCE(!strncmp(current->comm, "swapper", 7));
	wake_up_interruptible(&cinfo->throttle_evt);
}
>>>>>>> 555008c3
/**
 * per-core period timer callback
 *
 *   called while cpu_base->lock is held by hrtimer_interrupt()
 *
 */
enum hrtimer_restart period_timer_callback_master(struct hrtimer *timer)
{
	struct core_info *cinfo = this_cpu_ptr(core_info);
	struct memguard_info *global = &memguard_info;
	int orun;

	/* must be irq disabled. hard irq */
	BUG_ON(!irqs_disabled());
	// WARN_ON_ONCE(!in_interrupt());

	/* stop counter */
	cinfo->event->pmu->stop(cinfo->event, PERF_EF_UPDATE);

	/* forward timer */
	orun = hrtimer_forward_now(timer, global->period_in_ktime);
	BUG_ON(orun == 0);
	if (orun > 1)
		trace_printk("ERR: timer overrun %d at period %ld\n",
			     orun, (long)cinfo->period_cnt);

	/* assign local period */
	cinfo->period_cnt += orun;

	period_timer_callback_slave(cinfo);

	return HRTIMER_RESTART;
}

/**
 * period_timer algorithm:
 *	excess = 0;
 *	if predict < budget:
 *	   excess = budget - predict;
 *	   global += excess
 *	set interrupt at (budget - excess)
 *
 */
static void period_timer_callback_slave(struct core_info *cinfo)
{
	struct memguard_info *global = &memguard_info;
	struct task_struct *target;
	int cpu = smp_processor_id();

<<<<<<< HEAD
=======
	/* must be irq disabled. hard irq */
	BUG_ON(!irqs_disabled());
	WARN_ON_ONCE(!in_irq());

	if (new_period <= cinfo->period_cnt) {
		trace_printk("ERR: new_period(%ld) <= cinfo->period_cnt(%ld)\n",
			     new_period, cinfo->period_cnt);
		return;
	}

	/* assign local period */
	cinfo->period_cnt = new_period;

	/* stop counter */
	cinfo->read_event->pmu->stop(cinfo->read_event, PERF_EF_UPDATE);
	cinfo->write_event->pmu->stop(cinfo->write_event, PERF_EF_UPDATE);

>>>>>>> 555008c3
	/* I'm actively participating */
	cpumask_clear_cpu(cpu, global->throttle_mask);
	smp_mb();
	cpumask_set_cpu(cpu, global->active_mask);

	/* unthrottle tasks (if any) */
	if (cinfo->throttled_task)
		target = (struct task_struct *)cinfo->throttled_task;
	else
		target = current;
	cinfo->throttled_task = NULL;

<<<<<<< HEAD
	DEBUG(trace_printk("%p|New period %ld. global->budget=%d\n",
			   cinfo->throttled_task,
			   (long)cinfo->period_cnt, global->budget));
=======
#if USE_BWLOCK
	/* bwlock check */
	if (g_use_bwlock) {
		if (global->bwlocked_cores > 0) {
			if (target->bwlock_val > 0)
				cinfo->read_limit = convert_mb_to_events(sysctl_maxperf_bw_mb);
			else
				cinfo->read_limit = convert_mb_to_events(sysctl_throttle_bw_mb);
		} else {
			cinfo->read_limit = convert_mb_to_events(sysctl_maxperf_bw_mb);
		}
	}
	DEBUG_BWLOCK(trace_printk("%s|bwlock_val %d|g->bwlocked_cores %d\n", 
				  (current)?current->comm:"null", 
				  current->bwlock_val, global->bwlocked_cores));
#endif

	DEBUG(trace_printk("%p|New period %ld. global->budget=%d\n",
			   cinfo->throttled_task,
			   cinfo->period_cnt, cinfo->read_budget));
>>>>>>> 555008c3
	
	/* update statistics. */
	update_statistics(cinfo);

	/* new budget assignment from user */
	if (cinfo->read_limit > 0) {
		/* limit mode */
		cinfo->read_budget = cinfo->read_limit;
	} 

	/* budget can't be zero? */
	cinfo->read_budget = max(cinfo->read_budget, 1);
	
	/* new budget assignment from user */
	if (cinfo->write_limit > 0) {
		/* limit mode */
		cinfo->write_budget = cinfo->write_limit;
	} 

	/* budget can't be zero? */
	cinfo->write_budget = max(cinfo->write_budget, 1);

	if (cinfo->read_event->hw.sample_period != cinfo->read_budget) {
		/* new budget is assigned */
		trace_printk("MSG: new budget %d is assigned\n", 
				   cinfo->read_budget);
		cinfo->read_event->hw.sample_period = cinfo->read_budget;
	}
	
	if (cinfo->write_event->hw.sample_period != cinfo->write_budget) {
		/* new budget is assigned */
		trace_printk("MSG: new write budget %d is assigned\n", 
				   cinfo->write_budget);
		cinfo->write_event->hw.sample_period = cinfo->write_budget;
	}

	/* per-task donation policy */
	cinfo->cur_read_budget = cinfo->read_budget;
	cinfo->cur_write_budget = cinfo->write_budget;
	
	/* setup an interrupt */
	cinfo->cur_read_budget = max(1, cinfo->cur_read_budget);
	local64_set(&cinfo->read_event->hw.period_left, cinfo->cur_read_budget);
	
	cinfo->cur_write_budget = max(1, cinfo->cur_write_budget);
	local64_set(&cinfo->write_event->hw.period_left, cinfo->cur_write_budget);

	/* enable performance counter */
	cinfo->read_event->pmu->start(cinfo->read_event, PERF_EF_RELOAD);
	cinfo->write_event->pmu->start(cinfo->write_event, PERF_EF_RELOAD);
}

static struct perf_event *init_counter(int cpu, int budget)
{
	struct perf_event *event = NULL;
	struct perf_event_attr sched_perf_hw_attr = {
		/* use generalized hardware abstraction */
		.type           = PERF_TYPE_HARDWARE,
		.config         = PERF_COUNT_HW_CACHE_MISSES,
		.size		= sizeof(struct perf_event_attr),
		.pinned		= 1,
		.disabled	= 1,
		.exclude_kernel = 1,   /* TODO: 1 mean, no kernel mode counting */
	};

	if (g_hw_counter_id >= 0) {
		/*
		   known counters for architecture/platforms

		   intel  0x7024   ??
		          0x08b0   ??
			  0x412e   PERF_COUNT_HW_CACHE_MISSES

		   ARM    0x17     L2 data cache refill

<<<<<<< HEAD
		   AMD    ???      ???

		 */
=======
static struct perf_event *init_counter(int cpu, int budget, int write)
{
	struct perf_event *event = NULL;
	struct perf_event_attr sched_perf_hw_attr = {
		/* use generalized hardware abstraction */
		//.type           = PERF_TYPE_HARDWARE,
		//.config         = PERF_COUNT_HW_CACHE_MISSES,
		.type		= PERF_TYPE_RAW,
		.config		= 0x17,
		.size		= sizeof(struct perf_event_attr),
		.pinned		= 1,
		.disabled	= 1,
		.exclude_kernel = 1,   /* TODO: 1 mean, no kernel mode counting */
	};

	if(write == 1)
	{
		sched_perf_hw_attr.config = 0x18;
	}

	if (!strcmp(g_hw_type, "core2")) {
>>>>>>> 555008c3
		sched_perf_hw_attr.type           = PERF_TYPE_RAW;
		sched_perf_hw_attr.config         = g_hw_counter_id;
	}

	/* select based on requested event type */
	sched_perf_hw_attr.sample_period = budget;

	if(write == 0)
    {
        /* Try to register using hardware perf events */
        event = perf_event_create_kernel_counter(
            &sched_perf_hw_attr,
            cpu, NULL,
            event_overflow_callback
    #if LINUX_VERSION_CODE > KERNEL_VERSION(3, 2, 0)
            ,NULL
    #endif
            );
    }
    else if(write == 1)
    {
        /* Try to register using hardware perf events */
        event = perf_event_create_kernel_counter(
            &sched_perf_hw_attr,
            cpu, NULL,
            event_write_overflow_callback
    #if LINUX_VERSION_CODE > KERNEL_VERSION(3, 2, 0)
            ,NULL
    #endif
            );
    } 
	if (!event)
		return NULL;

	if (IS_ERR(event)) {
		/* vary the KERN level based on the returned errno */
		if (PTR_ERR(event) == -EOPNOTSUPP)
			pr_info("cpu%d. not supported\n", cpu);
		else if (PTR_ERR(event) == -ENOENT)
			pr_info("cpu%d. not h/w event\n", cpu);
		else
			pr_err("cpu%d. unable to create perf event: %ld\n",
			       cpu, PTR_ERR(event));
		return NULL;
	}

	/* success path */
	pr_info("cpu%d enabled counter.\n", cpu);

	return event;
}

static void __start_counter(void *info)
{
	struct memguard_info *global = &memguard_info;
	struct core_info *cinfo = this_cpu_ptr(core_info);
	BUG_ON(!cinfo->read_event);
    BUG_ON(!cinfo->write_event);

<<<<<<< HEAD
	/* initialize hr timer */
        hrtimer_init(&cinfo->hr_timer, CLOCK_MONOTONIC, HRTIMER_MODE_REL_PINNED);
        cinfo->hr_timer.function = &period_timer_callback_master;
=======
	/* stop the counter */
	cinfo->read_event->pmu->stop(cinfo->read_event, PERF_EF_UPDATE);
	cinfo->read_event->pmu->del(cinfo->read_event, 0);
    
    cinfo->write_event->pmu->stop(cinfo->write_event, PERF_EF_UPDATE);
    cinfo->write_event->pmu->del(cinfo->write_event, 0);
>>>>>>> 555008c3

	/* start timer */
        hrtimer_start(&cinfo->hr_timer, global->period_in_ktime,
                      HRTIMER_MODE_REL_PINNED);

	/* initialize */
	cinfo->throttled_task = NULL;
	cinfo->period_cnt = 0;

	/* start performance counter */
	/* cinfo->event->pmu->start(cinfo->event, PERF_EF_RELOAD); */
}

static void __stop_counter(void *info)
{
	struct core_info *cinfo = this_cpu_ptr(core_info);
	BUG_ON(!cinfo->event);

	/* stop the kthrottle/i */
	cinfo->throttled_task = NULL;
	cinfo->period_cnt = -1; // done

	/* stop the counter */
	cinfo->event->pmu->stop(cinfo->event, PERF_EF_UPDATE);

<<<<<<< HEAD
	/* stop timer */
	hrtimer_cancel(&cinfo->hr_timer);
=======
static void __start_counter(void* info)
{
	struct core_info *cinfo = this_cpu_ptr(core_info);
	cinfo->read_event->pmu->add(cinfo->read_event, PERF_EF_START);
	cinfo->write_event->pmu->add(cinfo->write_event, PERF_EF_START);
#if USE_RCFS
	cinfo->cycle_event->pmu->add(cinfo->cycle_event, PERF_EF_START);
	cinfo->instr_event->pmu->add(cinfo->instr_event, PERF_EF_START);
#endif
>>>>>>> 555008c3
}


/**************************************************************************
 * Local Functions
 **************************************************************************/

static ssize_t memguard_control_write(struct file *filp,
				    const char __user *ubuf,
				    size_t cnt, loff_t *ppos)
{
	char buf[BUF_SIZE];
	char *p = buf;
	if (copy_from_user(&buf, ubuf, (cnt > BUF_SIZE) ? BUF_SIZE: cnt) != 0)
		return 0;

	if (!strncmp(p, "exclusive ", 10))
		sscanf(p+10, "%d", &g_use_exclusive);
	else
		pr_info("ERROR: %s\n", p);
	return cnt;
}

static int memguard_control_show(struct seq_file *m, void *v)
{
	struct memguard_info *global = &memguard_info;
	char buf[BUF_SIZE];
	seq_printf(m, "exclusive: %d\n", g_use_exclusive);
	cpumap_print_to_pagebuf(1, buf, global->active_mask);
	seq_printf(m, "active: %s\n", buf);
	cpumap_print_to_pagebuf(1, buf, global->throttle_mask);	
	seq_printf(m, "throttle: %s\n", buf);
	return 0;
}

static int memguard_control_open(struct inode *inode, struct file *filp)
{
	return single_open(filp, memguard_control_show, NULL);
}

static const struct file_operations memguard_control_fops = {
	.open		= memguard_control_open,
	.write          = memguard_control_write,
	.read		= seq_read,
	.llseek		= seq_lseek,
	.release	= single_release,
};


static void __update_budget(void *info)
{
	struct core_info *cinfo = this_cpu_ptr(core_info);

	if ((unsigned long)info == 0) {
		pr_info("ERR: Requested budget is zero\n");
		return;
	}
	cinfo->read_limit = (unsigned long)info;
	DEBUG_USER(trace_printk("MSG: New budget of Core%d is %d\n",
				smp_processor_id(), cinfo->read_budget));

}

static void __update_write_budget(void *info)
{
	struct core_info *cinfo = this_cpu_ptr(core_info);

	if ((unsigned long)info == 0) {
		pr_info("ERR: Requested budget is zero\n");
		return;
	}
	cinfo->write_limit = (unsigned long)info;
	DEBUG_USER(trace_printk("MSG: New write budget of Core%d is %d\n",
				smp_processor_id(), cinfo->write_budget));

}
static ssize_t memguard_read_limit_write(struct file *filp,
				    const char __user *ubuf,
				    size_t cnt, loff_t *ppos)
{
	char buf[BUF_SIZE];
	char *p = buf;
	int i;
	int use_mb = 0;

	if (copy_from_user(&buf, ubuf, (cnt > BUF_SIZE) ? BUF_SIZE: cnt) != 0) 
		return 0;

	if (!strncmp(p, "mb ", 3)) {
		use_mb = 1;
		p+=3;
	}
	for_each_online_cpu(i) {
		int input;
		unsigned long events;
		sscanf(p, "%d", &input);
		if (input == 0) {
			pr_err("ERR: CPU%d: input is zero: %s.\n",i, p);
			continue;
		}
		if (use_mb)
			events = (unsigned long)convert_mb_to_events(input);
		else
			events = input;

		pr_info("CPU%d: New budget=%ld (%d %s)\n", i, 
			events, input, (use_mb)?"MB/s": "events");
		smp_call_function_single(i, __update_budget,
					 (void *)events, 0);
		
		p = strchr(p, ' ');
		if (!p) break;
		p++;
	}
	return cnt;
}

static int memguard_read_limit_show(struct seq_file *m, void *v)
{
	int i, cpu;
	cpu = get_cpu();

	seq_printf(m, "cpu  |budget (MB/s,pct,weight)\n");
	seq_printf(m, "-------------------------------\n");

	for_each_online_cpu(i) {
		struct core_info *cinfo = per_cpu_ptr(core_info, i);
		int budget = 0;
		if (cinfo->read_limit > 0)
			budget = cinfo->read_limit;

		WARN_ON_ONCE(budget == 0);
		seq_printf(m, "CPU%d: %d (%dMB/s)\n", 
				   i, budget,
				   convert_events_to_mb(budget));
	}

	put_cpu();
	return 0;
}

static int memguard_read_limit_open(struct inode *inode, struct file *filp)
{
	return single_open(filp, memguard_read_limit_show, NULL);
}

static const struct file_operations memguard_read_limit_fops = {
	.open		= memguard_read_limit_open,
	.write          = memguard_read_limit_write,
	.read		= seq_read,
	.llseek		= seq_lseek,
	.release	= single_release,
};



/**
 * Display usage statistics
 *
 * TODO: use IPI
 */
static int memguard_usage_show(struct seq_file *m, void *v)
{
	int i, j;

	/* current utilization */
	for (j = 0; j < 3; j++) {
		for_each_online_cpu(i) {
			struct core_info *cinfo = per_cpu_ptr(core_info, i);
			u64 budget, used, util;

			budget = cinfo->read_budget;
			used = cinfo->read_used[j];
			util = div64_u64(used * 100, (budget) ? budget : 1);
			seq_printf(m, "%llu ", util);
		}
		seq_printf(m, "\n");
	}
	seq_printf(m, "<overall>----\n");

	/* overall utilization
	   WARN: assume budget did not changed */
	for_each_online_cpu(i) {
		struct core_info *cinfo = per_cpu_ptr(core_info, i);
		u64 total_budget, total_used, result;

		total_budget = cinfo->overall.assigned_read_budget;
		total_used   = cinfo->overall.used_read_budget;
		result       = div64_u64(total_used * 100, 
					 (total_budget) ? total_budget : 1 );
		seq_printf(m, "%lld ", result);
	}
	return 0;
}

static int memguard_usage_open(struct inode *inode, struct file *filp)
{
	return single_open(filp, memguard_usage_show, NULL);
}

static const struct file_operations memguard_usage_fops = {
	.open		= memguard_usage_open,
	.read		= seq_read,
	.llseek		= seq_lseek,
	.release	= single_release,
};

static ssize_t memguard_write_limit_write(struct file *filp,
				    const char __user *ubuf,
				    size_t cnt, loff_t *ppos)
{
	char buf[BUF_SIZE];
	char *p = buf;
	int i;
	int use_mb = 0;

	if (copy_from_user(&buf, ubuf, (cnt > BUF_SIZE) ? BUF_SIZE: cnt) != 0) 
		return 0;

	if (!strncmp(p, "mb ", 3)) {
		use_mb = 1;
		p+=3;
	}
	for_each_online_cpu(i) {
		int input;
		unsigned long events;
		sscanf(p, "%d", &input);
		if (input == 0) {
			pr_err("ERR: CPU%d: input is zero: %s.\n",i, p);
			continue;
		}
		if (use_mb)
			events = (unsigned long)convert_mb_to_events(input);
		else
			events = input;

		pr_info("CPU%d: New budget=%ld (%d %s)\n", i, 
			events, input, (use_mb)?"MB/s": "events");
		smp_call_function_single(i, __update_write_budget,
					 (void *)events, 0);
		
		p = strchr(p, ' ');
		if (!p) break;
		p++;
	}
	return cnt;
}

static int memguard_write_limit_show(struct seq_file *m, void *v)
{
	int i, cpu;
	cpu = get_cpu();

	seq_printf(m, "cpu  |budget (MB/s,pct,weight)\n");
	seq_printf(m, "-------------------------------\n");

	for_each_online_cpu(i) {
		struct core_info *cinfo = per_cpu_ptr(core_info, i);
		int budget = 0;
		if (cinfo->write_limit > 0)
			budget = cinfo->write_limit;

		WARN_ON_ONCE(budget == 0);
		seq_printf(m, "CPU%d: %d (%dMB/s)\n", 
				   i, budget,
				   convert_events_to_mb(budget));
	}
#if USE_BWLOCK
	struct memguard_info *global = &memguard_info;
	seq_printf(m, "bwlocked_core: %d\n", global->bwlocked_cores);
#endif

	put_cpu();
	return 0;
}

static int memguard_write_limit_open(struct inode *inode, struct file *filp)
{
	return single_open(filp, memguard_write_limit_show, NULL);
}

static const struct file_operations memguard_write_limit_fops = {
	.open		= memguard_write_limit_open,
	.write          = memguard_write_limit_write,
	.read		= seq_read,
	.llseek		= seq_lseek,
	.release	= single_release,
};
static int memguard_init_debugfs(void)
{

	memguard_dir = debugfs_create_dir("memguard", NULL);
	BUG_ON(!memguard_dir);
	debugfs_create_file("control", 0444, memguard_dir, NULL,
			    &memguard_control_fops);

	debugfs_create_file("read_limit", 0444, memguard_dir, NULL,
			    &memguard_read_limit_fops);
				
	debugfs_create_file("write_limit", 0444, memguard_dir, NULL,
			    &memguard_write_limit_fops);

	debugfs_create_file("usage", 0666, memguard_dir, NULL,
			    &memguard_usage_fops);
	return 0;
}

static int throttle_thread(void *arg)
{
	int cpunr = (unsigned long)arg;
	struct core_info *cinfo = per_cpu_ptr(core_info, cpunr);

#if LINUX_VERSION_CODE > KERNEL_VERSION(5, 9, 0)
	sched_set_fifo(current);
#else
	static const struct sched_param param = {
		.sched_priority = MAX_USER_RT_PRIO/2,
	};

	sched_setscheduler(current, SCHED_FIFO, &param);
#endif

	while (!kthread_should_stop() && cpu_online(cpunr)) {

		DEBUG(trace_printk("wait an event\n"));
		wait_event_interruptible(cinfo->throttle_evt,
					 cinfo->throttled_task ||
					 kthread_should_stop());

		DEBUG(trace_printk("got an event\n"));

		if (kthread_should_stop())
			break;

		while (cinfo->throttled_task && !kthread_should_stop())
		{
			smp_mb();
			cpu_relax();
			/* TODO: mwait */
		}
	}

	DEBUG(trace_printk("exit\n"));
	return 0;
}

int init_module( void )
{
	int i;

	struct memguard_info *global = &memguard_info;

	/* initialized memguard_info structure */
	memset(global, 0, sizeof(struct memguard_info));
	zalloc_cpumask_var(&global->throttle_mask, GFP_NOWAIT);
	zalloc_cpumask_var(&global->active_mask, GFP_NOWAIT);
	g_budget_mb = (int *)kmalloc(num_online_cpus()*sizeof(int), GFP_KERNEL);

	if (g_period_us < 0 || g_period_us > 1000000) {
		printk(KERN_INFO "Must be 0 < period < 1 sec\n");
		return -ENODEV;
	}

	global->period_in_ktime = ktime_set(0, g_period_us * 1000);

	/* initialize all online cpus to be active */
	cpumask_copy(global->active_mask, cpu_online_mask);

	pr_info("NR_CPUS: %d, online: %d\n", NR_CPUS, num_online_cpus());
	if (g_hw_counter_id >= 0) pr_info("RAW HW COUNTER ID: 0x%x\n", g_hw_counter_id);
	pr_info("HZ=%d, g_period_us=%d\n", HZ, g_period_us);

	pr_info("Initilizing perf counter\n");
	core_info = alloc_percpu(struct core_info);

	get_online_cpus();
	for_each_online_cpu(i) {
<<<<<<< HEAD
		struct core_info *cinfo;
		int budget;
=======
		struct core_info *cinfo = per_cpu_ptr(core_info, i);
		int read_budget, write_budget;
>>>>>>> 555008c3

		cinfo = per_cpu_ptr(core_info, i);

		/* initialize counter h/w & event structure */
<<<<<<< HEAD
                g_budget_mb[i] = 100000; // no limit

		budget = convert_mb_to_events(g_budget_mb[i]);
		pr_info("budget[%d] = %d (%d MB)\n", i, budget, g_budget_mb[i]);
=======
		if (g_read_budget_mb[i] == 0)
			g_read_budget_mb[i] = 500;
		
		if (g_write_budget_mb[i] == 0)
			g_write_budget_mb[i] = 100;
		
		read_budget = convert_mb_to_events(g_read_budget_mb[i]);
		write_budget = convert_mb_to_events(g_write_budget_mb[i]);
		pr_info("budget[%d] = %d (%d MB)\n", i, read_budget, g_read_budget_mb[i]);
>>>>>>> 555008c3

		/* initialize per-core data structure */
		memset(cinfo, 0, sizeof(struct core_info));

		/* create performance counter */
		cinfo->read_event = init_counter(i, read_budget, 0);
		cinfo->write_event = init_counter(i, write_budget, 1);
		if (!cinfo->read_event || !cinfo->write_event)
			break;

		/* initialize budget */
		cinfo->read_budget = cinfo->read_limit = cinfo->read_event->hw.sample_period;
		cinfo->write_budget = cinfo->write_limit = cinfo->write_event->hw.sample_period;

		/* throttled task pointer */
		cinfo->throttled_task = NULL;

		init_waitqueue_head(&cinfo->throttle_evt);

		/* initialize statistics */
		/* update local period information */
		cinfo->period_cnt = 0;
		cinfo->read_used[0] = cinfo->read_used[1] = cinfo->read_used[2] =
			cinfo->read_budget; /* initial condition */
		cinfo->cur_read_budget = cinfo->read_budget;
		cinfo->overall.used_read_budget = 0;
		cinfo->overall.assigned_read_budget = 0;
        
        	cinfo->cur_write_budget = cinfo->write_budget;
        	cinfo->overall.used_write_budget = 0;
        	cinfo->overall.assigned_write_budget = 0;
        
		cinfo->overall.throttled_time_ns = 0;
		cinfo->overall.throttled = 0;
		cinfo->overall.throttled_error = 0;

		memset(cinfo->overall.throttled_error_dist, 0, sizeof(int)*10);
		cinfo->throttled_time = ktime_set(0,0);

		print_core_info(smp_processor_id(), cinfo);

		/* initialize nmi irq_work_queue */
		init_irq_work(&cinfo->read_pending, memguard_read_process_overflow);
        	init_irq_work(&cinfo->write_pending, memguard_write_process_overflow);

		/* create and wake-up throttle threads */
		cinfo->throttle_thread =
			kthread_create_on_node(throttle_thread,
					       (void *)((unsigned long)i),
					       cpu_to_node(i),
					       "kthrottle/%d", i);

		perf_event_enable(cinfo->event);

		BUG_ON(IS_ERR(cinfo->throttle_thread));
		kthread_bind(cinfo->throttle_thread, i);
		wake_up_process(cinfo->throttle_thread);
	}

	memguard_init_debugfs();

	/* start timer and perf counters */
	pr_info("Start period timer (period=%lld us)\n",
		div64_u64(TM_NS(global->period_in_ktime), 1000));
	on_each_cpu(__start_counter, NULL, 0);

	put_online_cpus();
	return 0;
}

void cleanup_module( void )
{
	int i;

	struct memguard_info *global = &memguard_info;

	get_online_cpus();

	/* stop perf_event counters and timers */
	on_each_cpu(__stop_counter, NULL, 0);
	pr_info("LLC bandwidth throttling disabled\n");

	/* destroy perf objects */
	for_each_online_cpu(i) {
		struct core_info *cinfo = per_cpu_ptr(core_info, i);
		pr_info("Stopping kthrottle/%d\n", i);
		kthread_stop(cinfo->throttle_thread);
<<<<<<< HEAD
		perf_event_disable(cinfo->event);
		perf_event_release_kernel(cinfo->event); 
		cinfo->event = NULL; 
=======

		perf_event_disable(cinfo->read_event);
		perf_event_release_kernel(cinfo->read_event); 
		cinfo->read_event = NULL; 
        
	        perf_event_disable(cinfo->write_event);
       		perf_event_release_kernel(cinfo->write_event);
        	cinfo->write_event = NULL;
#if USE_RCFS
		perf_event_release_kernel(cinfo->cycle_event);
		perf_event_release_kernel(cinfo->instr_event);
		cinfo->cycle_event = cinfo->instr_event = NULL;
#endif
>>>>>>> 555008c3
	}

	/* remove debugfs entries */
	debugfs_remove_recursive(memguard_dir);

	/* free allocated data structure */
	free_cpumask_var(global->throttle_mask);
	free_cpumask_var(global->active_mask);
	free_percpu(core_info);
	kfree(g_budget_mb);

	put_online_cpus();
	pr_info("module uninstalled successfully\n");
	return;
}

MODULE_LICENSE("GPL");
MODULE_AUTHOR("Heechul Yun <heechul@illinois.edu>");<|MERGE_RESOLUTION|>--- conflicted
+++ resolved
@@ -111,35 +111,21 @@
 	int exclusive_mode;      /* 1 - if in exclusive mode */
 	ktime_t exclusive_time;  /* time when exclusive mode begins */
 
-<<<<<<< HEAD
-	struct irq_work	pending; /* delayed work for NMIs */
-	struct perf_event *event;/* PMC: LLC misses */
-
-=======
 	struct irq_work	read_pending;  /* delayed work for NMIs */
 	struct perf_event *read_event; /* PMC: LLC misses */
     
     	struct irq_work write_pending;   /* delayed work for NMIs */
-	struct perf_event *write_event;  /* PMC: LLC writebacks */                                                
-#if USE_RCFS
-	struct perf_event *cycle_event; /* PMC: cycles */
-	struct perf_event *instr_event; /* PMC: retired instructions */
-#endif
->>>>>>> 555008c3
+	struct perf_event *write_event;  /* PMC: LLC writebacks */                                   
 	struct task_struct *throttle_thread;  /* forced throttle idle thread */
 	wait_queue_head_t throttle_evt; /* throttle wait queue */
 
 	/* statistics */
 	struct memstat overall;  /* stat for overall periods. reset by user */
-<<<<<<< HEAD
-	int used[3];             /* EWMA memory load */
+	int read_used[3];        /* EWMA memory load */
+	int write_used[3];		 /* EWMA memory load */
 	int64_t period_cnt;         /* active periods count */
 	struct hrtimer hr_timer;
-=======
-	int read_used[3];        /* EWMA memory load */
-	int write_used[3];		 /* EWMA memory load */
-	long period_cnt;         /* active periods count */
->>>>>>> 555008c3
+	
 };
 
 /* global info */
@@ -158,16 +144,13 @@
 static struct core_info __percpu *core_info;
 
 static int g_period_us = 1000;
-static int g_use_bwlock = 0;
 static int g_use_exclusive = 0;
-<<<<<<< HEAD
-static int *g_budget_mb;
-=======
-static int g_read_budget_mb[MAX_NCPUS];
-static int g_write_budget_mb[MAX_NCPUS];
->>>>>>> 555008c3
-
-static int g_hw_counter_id = -1;
+
+static int *g_read_budget_mb;
+static int *g_write_budget_mb;
+
+static int g_read_counter_id = 0x17;
+static int g_write_counter_id = 0x18; 
 
 static struct dentry *memguard_dir;
 
@@ -193,14 +176,12 @@
  **************************************************************************/
 
 #if LINUX_VERSION_CODE > KERNEL_VERSION(5, 10, 0)
-module_param(g_hw_counter_id, hexint,  S_IRUSR | S_IWUSR | S_IRGRP | S_IWGRP);
+module_param(g_read_counter_id, hexint,  S_IRUSR | S_IWUSR | S_IRGRP | S_IWGRP);
+module_param(g_write_counter_id, hexint,  S_IRUSR | S_IWUSR | S_IRGRP | S_IWGRP);
 #else
-module_param(g_hw_counter_id, int,  S_IRUSR | S_IWUSR | S_IRGRP | S_IWGRP);
+module_param(g_read_counter_id, int,  S_IRUSR | S_IWUSR | S_IRGRP | S_IWGRP);
+module_param(g_write_counter_id, int,  S_IRUSR | S_IWUSR | S_IRGRP | S_IWGRP);
 #endif
-MODULE_PARM_DESC(g_hw_type, "raw hardware counter number");
-
-module_param(g_use_bwlock, int, S_IRUSR | S_IWUSR | S_IRGRP | S_IWGRP);
-MODULE_PARM_DESC(g_use_bwlock, "enable/disable reclaim");
 
 module_param(g_period_us, int, S_IRUSR | S_IWUSR | S_IRGRP | S_IWGRP);
 MODULE_PARM_DESC(g_period_us, "throttling period in usec");
@@ -263,43 +244,7 @@
 static void print_core_info(int cpu, struct core_info *cinfo)
 {
 	pr_info("CPU%d: budget: %d, cur_budget: %d, period: %ld\n", 
-<<<<<<< HEAD
-		cpu, cinfo->budget, cinfo->cur_budget, (long)cinfo->period_cnt);
-=======
-	       cpu, cinfo->read_budget, cinfo->cur_read_budget, cinfo->period_cnt);
-}
-
-#if USE_RCFS
-/* return cpi value of the calling core */
-static int get_cpi(void)
-{
-	struct core_info *cinfo = this_cpu_ptr(core_info);
-	u64 old_val, new_val;
-	u64 delta_cycles, delta_instrs;
-	int wcpi;
-
-	BUG_ON(!cinfo->cycle_event);
-	BUG_ON(!cinfo->instr_event);
-
-	old_val = local64_read(&cinfo->cycle_event->count);
-	cinfo->cycle_event->pmu->stop(cinfo->cycle_event, PERF_EF_UPDATE);
-	new_val = local64_read(&cinfo->cycle_event->count);
-	delta_cycles = new_val - old_val;
-
-	old_val = local64_read(&cinfo->instr_event->count);
-	cinfo->instr_event->pmu->stop(cinfo->instr_event, PERF_EF_UPDATE);
-	new_val = local64_read(&cinfo->instr_event->count);
-	delta_instrs = new_val - old_val;
-	wcpi = (int)div64_u64(delta_cycles * 1024, delta_instrs + 1);
-
-	cinfo->cycle_event->pmu->start(cinfo->cycle_event, 0);
-	cinfo->cycle_event->pmu->start(cinfo->instr_event, 0);
-	
-	DEBUG_RCFS(trace_printk("d_cycle: %lld d_instr: %lld wcpi: %d\n",
-				delta_cycles, delta_instrs, wcpi));
-
-	return wcpi;
->>>>>>> 555008c3
+		cpu, cinfo->read_budget, cinfo->cur_read_budget, (long)cinfo->period_cnt);
 }
 
 /**
@@ -391,19 +336,11 @@
 		cinfo->overall.exclusive++;
 	}
 	DEBUG_PROFILE(trace_printk("%lld %d %p CPU%d org: %d cur: %d period: %ld\n",
-<<<<<<< HEAD
-				   new, used, cinfo->throttled_task,
-				   smp_processor_id(), 
-				   cinfo->budget,
-				   cinfo->cur_budget,
-				   (long)cinfo->period_cnt));
-=======
 			   read_new, read_used, cinfo->throttled_task,
 			   smp_processor_id(), 
 			   cinfo->read_budget,
 			   cinfo->cur_read_budget,
-			   cinfo->period_cnt));
->>>>>>> 555008c3
+				   (long) cinfo->period_cnt));
 }
 
 
@@ -494,13 +431,12 @@
 
 	/* no more overflow interrupt */
 	local64_set(&cinfo->read_event->hw.period_left, 0xfffffff);
-    //local64_set(&cinfo->write_event->hw.period_left, 0xfffffff);
 
 	/* check if we donated too much */
 	if (read_budget_used < cinfo->read_budget) {
 		trace_printk("ERR: throttling error\n");
 		cinfo->prev_read_throttle_error = 1;
-    }
+	}
 
 	if (!cpumask_test_cpu(smp_processor_id(), global->active_mask)) {
 		trace_printk("ERR: not active\n");
@@ -554,8 +490,6 @@
 }
 
 
-<<<<<<< HEAD
-=======
 static void memguard_write_process_overflow(struct irq_work *entry)
 {
 	struct core_info *cinfo = this_cpu_ptr(core_info);
@@ -567,17 +501,17 @@
 
 	BUG_ON(in_nmi() || !in_irq());
     
-    write_budget_used = memguard_write_event_used(cinfo);
+	write_budget_used = memguard_write_event_used(cinfo);
     
-    if (write_budget_used < cinfo->cur_write_budget)
-    {
-        trace_printk("ERR: overflow in write timer. used %lld < cur_budget %d. ignore\n",
+	if (write_budget_used < cinfo->cur_write_budget)
+	{
+		trace_printk("ERR: overflow in write timer. used %lld < cur_budget %d. ignore\n",
 			     write_budget_used, cinfo->cur_write_budget);
 		return;
-    }
-
-    //local64_set(&cinfo->read_event->hw.period_left, 0xfffffff);
-    local64_set(&cinfo->write_event->hw.period_left, 0xfffffff);
+	}
+
+	//local64_set(&cinfo->read_event->hw.period_left, 0xfffffff);
+	local64_set(&cinfo->write_event->hw.period_left, 0xfffffff);
 
 	if (write_budget_used < cinfo->write_budget) {
 		trace_printk("ERR: throttling error\n");
@@ -586,10 +520,7 @@
 
 	if (!cpumask_test_cpu(smp_processor_id(), global->active_mask)) {
 		trace_printk("ERR: not active\n");
-		return;
-	} else if (global->period_cnt != cinfo->period_cnt) {
-		trace_printk("ERR: global(%ld) != local(%ld) period mismatch\n",
-			     global->period_cnt, cinfo->period_cnt);
+		cinfo->throttled_task = NULL;
 		return;
 	}
 
@@ -602,15 +533,11 @@
 			DEBUG_RECLAIM(trace_printk("exclusive mode begin\n"));
 			return;
 		} else if (g_use_exclusive == 2) {
-			smp_call_function_many(global->throttle_mask, __unthrottle_core, NULL, 0);
-			cinfo->exclusive_mode = 1;
-			cinfo->exclusive_time = ktime_get();
-			cinfo->throttled_task = NULL;
-			DEBUG_RECLAIM(trace_printk("exclusive mode begin\n"));
+			/* algorithm 2: wakeup all (i.e., non regulation) */
+			memguard_on_each_cpu_mask(global->throttle_mask, __unthrottle_core, NULL, 0);
 			return;
 		} else if (g_use_exclusive == 5) {
-			smp_call_function_single(global->master, __newperiod, 
-					  (void *)cinfo->period_cnt, 0);
+			memguard_on_each_cpu_mask(global->active_mask, __newperiod, NULL, 0);
 			return;
 		} else if (g_use_exclusive > 5) {
 			trace_printk("ERR: Unsupported exclusive mode %d\n", 
@@ -626,8 +553,6 @@
 	if (cinfo->prev_write_throttle_error)
 		return;
 	
-	trace_printk("WHY\n");
-    
 	DEBUG_RECLAIM(trace_printk("WHY fail to reclaim after %lld nsec.\n",
 				   TM_NS(ktime_get()) - TM_NS(start)));
 
@@ -637,7 +562,7 @@
 	WARN_ON_ONCE(!strncmp(current->comm, "swapper", 7));
 	wake_up_interruptible(&cinfo->throttle_evt);
 }
->>>>>>> 555008c3
+
 /**
  * per-core period timer callback
  *
@@ -655,7 +580,8 @@
 	// WARN_ON_ONCE(!in_interrupt());
 
 	/* stop counter */
-	cinfo->event->pmu->stop(cinfo->event, PERF_EF_UPDATE);
+	cinfo->read_event->pmu->stop(cinfo->read_event, PERF_EF_UPDATE);
+	cinfo->write_event->pmu->stop(cinfo->write_event, PERF_EF_UPDATE);
 
 	/* forward timer */
 	orun = hrtimer_forward_now(timer, global->period_in_ktime);
@@ -687,26 +613,6 @@
 	struct task_struct *target;
 	int cpu = smp_processor_id();
 
-<<<<<<< HEAD
-=======
-	/* must be irq disabled. hard irq */
-	BUG_ON(!irqs_disabled());
-	WARN_ON_ONCE(!in_irq());
-
-	if (new_period <= cinfo->period_cnt) {
-		trace_printk("ERR: new_period(%ld) <= cinfo->period_cnt(%ld)\n",
-			     new_period, cinfo->period_cnt);
-		return;
-	}
-
-	/* assign local period */
-	cinfo->period_cnt = new_period;
-
-	/* stop counter */
-	cinfo->read_event->pmu->stop(cinfo->read_event, PERF_EF_UPDATE);
-	cinfo->write_event->pmu->stop(cinfo->write_event, PERF_EF_UPDATE);
-
->>>>>>> 555008c3
 	/* I'm actively participating */
 	cpumask_clear_cpu(cpu, global->throttle_mask);
 	smp_mb();
@@ -719,32 +625,9 @@
 		target = current;
 	cinfo->throttled_task = NULL;
 
-<<<<<<< HEAD
-	DEBUG(trace_printk("%p|New period %ld. global->budget=%d\n",
-			   cinfo->throttled_task,
-			   (long)cinfo->period_cnt, global->budget));
-=======
-#if USE_BWLOCK
-	/* bwlock check */
-	if (g_use_bwlock) {
-		if (global->bwlocked_cores > 0) {
-			if (target->bwlock_val > 0)
-				cinfo->read_limit = convert_mb_to_events(sysctl_maxperf_bw_mb);
-			else
-				cinfo->read_limit = convert_mb_to_events(sysctl_throttle_bw_mb);
-		} else {
-			cinfo->read_limit = convert_mb_to_events(sysctl_maxperf_bw_mb);
-		}
-	}
-	DEBUG_BWLOCK(trace_printk("%s|bwlock_val %d|g->bwlocked_cores %d\n", 
-				  (current)?current->comm:"null", 
-				  current->bwlock_val, global->bwlocked_cores));
-#endif
-
 	DEBUG(trace_printk("%p|New period %ld. global->budget=%d\n",
 			   cinfo->throttled_task,
 			   cinfo->period_cnt, cinfo->read_budget));
->>>>>>> 555008c3
 	
 	/* update statistics. */
 	update_statistics(cinfo);
@@ -797,87 +680,29 @@
 	cinfo->write_event->pmu->start(cinfo->write_event, PERF_EF_RELOAD);
 }
 
-static struct perf_event *init_counter(int cpu, int budget)
+static struct perf_event *init_counter(int cpu, int budget, int counter_id, void *callback)
 {
 	struct perf_event *event = NULL;
 	struct perf_event_attr sched_perf_hw_attr = {
-		/* use generalized hardware abstraction */
-		.type           = PERF_TYPE_HARDWARE,
-		.config         = PERF_COUNT_HW_CACHE_MISSES,
+		.type		= PERF_TYPE_RAW,
 		.size		= sizeof(struct perf_event_attr),
 		.pinned		= 1,
 		.disabled	= 1,
+		.config         = counter_id,
+		.sample_period  = budget, 
 		.exclude_kernel = 1,   /* TODO: 1 mean, no kernel mode counting */
 	};
 
-	if (g_hw_counter_id >= 0) {
-		/*
-		   known counters for architecture/platforms
-
-		   intel  0x7024   ??
-		          0x08b0   ??
-			  0x412e   PERF_COUNT_HW_CACHE_MISSES
-
-		   ARM    0x17     L2 data cache refill
-
-<<<<<<< HEAD
-		   AMD    ???      ???
-
-		 */
-=======
-static struct perf_event *init_counter(int cpu, int budget, int write)
-{
-	struct perf_event *event = NULL;
-	struct perf_event_attr sched_perf_hw_attr = {
-		/* use generalized hardware abstraction */
-		//.type           = PERF_TYPE_HARDWARE,
-		//.config         = PERF_COUNT_HW_CACHE_MISSES,
-		.type		= PERF_TYPE_RAW,
-		.config		= 0x17,
-		.size		= sizeof(struct perf_event_attr),
-		.pinned		= 1,
-		.disabled	= 1,
-		.exclude_kernel = 1,   /* TODO: 1 mean, no kernel mode counting */
-	};
-
-	if(write == 1)
-	{
-		sched_perf_hw_attr.config = 0x18;
-	}
-
-	if (!strcmp(g_hw_type, "core2")) {
->>>>>>> 555008c3
-		sched_perf_hw_attr.type           = PERF_TYPE_RAW;
-		sched_perf_hw_attr.config         = g_hw_counter_id;
-	}
-
-	/* select based on requested event type */
-	sched_perf_hw_attr.sample_period = budget;
-
-	if(write == 0)
-    {
-        /* Try to register using hardware perf events */
-        event = perf_event_create_kernel_counter(
-            &sched_perf_hw_attr,
-            cpu, NULL,
-            event_overflow_callback
-    #if LINUX_VERSION_CODE > KERNEL_VERSION(3, 2, 0)
-            ,NULL
-    #endif
-            );
-    }
-    else if(write == 1)
-    {
-        /* Try to register using hardware perf events */
-        event = perf_event_create_kernel_counter(
-            &sched_perf_hw_attr,
-            cpu, NULL,
-            event_write_overflow_callback
-    #if LINUX_VERSION_CODE > KERNEL_VERSION(3, 2, 0)
-            ,NULL
-    #endif
-            );
-    } 
+	/* Try to register using hardware perf events */
+	event = perf_event_create_kernel_counter(
+		&sched_perf_hw_attr,
+		cpu, NULL,
+		callback
+#if LINUX_VERSION_CODE > KERNEL_VERSION(3, 2, 0)
+		, NULL
+#endif
+		);
+
 	if (!event)
 		return NULL;
 
@@ -894,7 +719,7 @@
 	}
 
 	/* success path */
-	pr_info("cpu%d enabled counter.\n", cpu);
+	pr_info("cpu%d enabled counter %d.\n", cpu, counter_id);
 
 	return event;
 }
@@ -904,20 +729,12 @@
 	struct memguard_info *global = &memguard_info;
 	struct core_info *cinfo = this_cpu_ptr(core_info);
 	BUG_ON(!cinfo->read_event);
-    BUG_ON(!cinfo->write_event);
-
-<<<<<<< HEAD
+        BUG_ON(!cinfo->write_event);
+
+
 	/* initialize hr timer */
         hrtimer_init(&cinfo->hr_timer, CLOCK_MONOTONIC, HRTIMER_MODE_REL_PINNED);
         cinfo->hr_timer.function = &period_timer_callback_master;
-=======
-	/* stop the counter */
-	cinfo->read_event->pmu->stop(cinfo->read_event, PERF_EF_UPDATE);
-	cinfo->read_event->pmu->del(cinfo->read_event, 0);
-    
-    cinfo->write_event->pmu->stop(cinfo->write_event, PERF_EF_UPDATE);
-    cinfo->write_event->pmu->del(cinfo->write_event, 0);
->>>>>>> 555008c3
 
 	/* start timer */
         hrtimer_start(&cinfo->hr_timer, global->period_in_ktime,
@@ -934,29 +751,19 @@
 static void __stop_counter(void *info)
 {
 	struct core_info *cinfo = this_cpu_ptr(core_info);
-	BUG_ON(!cinfo->event);
-
+	BUG_ON(!cinfo->read_event);
+	BUG_ON(!cinfo->write_event);
+	
 	/* stop the kthrottle/i */
 	cinfo->throttled_task = NULL;
 	cinfo->period_cnt = -1; // done
 
 	/* stop the counter */
-	cinfo->event->pmu->stop(cinfo->event, PERF_EF_UPDATE);
-
-<<<<<<< HEAD
+	cinfo->read_event->pmu->stop(cinfo->read_event, PERF_EF_UPDATE);
+	cinfo->write_event->pmu->stop(cinfo->write_event, PERF_EF_UPDATE);
+
 	/* stop timer */
 	hrtimer_cancel(&cinfo->hr_timer);
-=======
-static void __start_counter(void* info)
-{
-	struct core_info *cinfo = this_cpu_ptr(core_info);
-	cinfo->read_event->pmu->add(cinfo->read_event, PERF_EF_START);
-	cinfo->write_event->pmu->add(cinfo->write_event, PERF_EF_START);
-#if USE_RCFS
-	cinfo->cycle_event->pmu->add(cinfo->cycle_event, PERF_EF_START);
-	cinfo->instr_event->pmu->add(cinfo->instr_event, PERF_EF_START);
-#endif
->>>>>>> 555008c3
 }
 
 
@@ -1224,10 +1031,6 @@
 				   i, budget,
 				   convert_events_to_mb(budget));
 	}
-#if USE_BWLOCK
-	struct memguard_info *global = &memguard_info;
-	seq_printf(m, "bwlocked_core: %d\n", global->bwlocked_cores);
-#endif
 
 	put_cpu();
 	return 0;
@@ -1313,8 +1116,9 @@
 	memset(global, 0, sizeof(struct memguard_info));
 	zalloc_cpumask_var(&global->throttle_mask, GFP_NOWAIT);
 	zalloc_cpumask_var(&global->active_mask, GFP_NOWAIT);
-	g_budget_mb = (int *)kmalloc(num_online_cpus()*sizeof(int), GFP_KERNEL);
-
+	g_read_budget_mb = (int *)kmalloc(num_online_cpus()*sizeof(int), GFP_KERNEL);
+	g_write_budget_mb = (int *)kmalloc(num_online_cpus()*sizeof(int), GFP_KERNEL);
+	
 	if (g_period_us < 0 || g_period_us > 1000000) {
 		printk(KERN_INFO "Must be 0 < period < 1 sec\n");
 		return -ENODEV;
@@ -1326,7 +1130,10 @@
 	cpumask_copy(global->active_mask, cpu_online_mask);
 
 	pr_info("NR_CPUS: %d, online: %d\n", NR_CPUS, num_online_cpus());
-	if (g_hw_counter_id >= 0) pr_info("RAW HW COUNTER ID: 0x%x\n", g_hw_counter_id);
+	if (g_read_counter_id >= 0)
+		pr_info("RAW HW READ COUNTER ID: 0x%x\n", g_read_counter_id);
+	if (g_write_counter_id >= 0)
+		pr_info("RAW HW WRITE COUNTER ID: 0x%x\n", g_write_counter_id);	
 	pr_info("HZ=%d, g_period_us=%d\n", HZ, g_period_us);
 
 	pr_info("Initilizing perf counter\n");
@@ -1334,23 +1141,10 @@
 
 	get_online_cpus();
 	for_each_online_cpu(i) {
-<<<<<<< HEAD
-		struct core_info *cinfo;
-		int budget;
-=======
 		struct core_info *cinfo = per_cpu_ptr(core_info, i);
 		int read_budget, write_budget;
->>>>>>> 555008c3
-
-		cinfo = per_cpu_ptr(core_info, i);
 
 		/* initialize counter h/w & event structure */
-<<<<<<< HEAD
-                g_budget_mb[i] = 100000; // no limit
-
-		budget = convert_mb_to_events(g_budget_mb[i]);
-		pr_info("budget[%d] = %d (%d MB)\n", i, budget, g_budget_mb[i]);
-=======
 		if (g_read_budget_mb[i] == 0)
 			g_read_budget_mb[i] = 500;
 		
@@ -1360,14 +1154,15 @@
 		read_budget = convert_mb_to_events(g_read_budget_mb[i]);
 		write_budget = convert_mb_to_events(g_write_budget_mb[i]);
 		pr_info("budget[%d] = %d (%d MB)\n", i, read_budget, g_read_budget_mb[i]);
->>>>>>> 555008c3
 
 		/* initialize per-core data structure */
 		memset(cinfo, 0, sizeof(struct core_info));
 
 		/* create performance counter */
-		cinfo->read_event = init_counter(i, read_budget, 0);
-		cinfo->write_event = init_counter(i, write_budget, 1);
+		cinfo->read_event = init_counter(i, read_budget, g_read_counter_id,
+						 event_overflow_callback);
+		cinfo->write_event = init_counter(i, write_budget, g_write_counter_id,
+						  event_write_overflow_callback);
 		if (!cinfo->read_event || !cinfo->write_event)
 			break;
 
@@ -1413,8 +1208,9 @@
 					       cpu_to_node(i),
 					       "kthrottle/%d", i);
 
-		perf_event_enable(cinfo->event);
-
+		perf_event_enable(cinfo->read_event);
+		perf_event_enable(cinfo->write_event);	
+		
 		BUG_ON(IS_ERR(cinfo->throttle_thread));
 		kthread_bind(cinfo->throttle_thread, i);
 		wake_up_process(cinfo->throttle_thread);
@@ -1448,12 +1244,6 @@
 		struct core_info *cinfo = per_cpu_ptr(core_info, i);
 		pr_info("Stopping kthrottle/%d\n", i);
 		kthread_stop(cinfo->throttle_thread);
-<<<<<<< HEAD
-		perf_event_disable(cinfo->event);
-		perf_event_release_kernel(cinfo->event); 
-		cinfo->event = NULL; 
-=======
-
 		perf_event_disable(cinfo->read_event);
 		perf_event_release_kernel(cinfo->read_event); 
 		cinfo->read_event = NULL; 
@@ -1461,12 +1251,6 @@
 	        perf_event_disable(cinfo->write_event);
        		perf_event_release_kernel(cinfo->write_event);
         	cinfo->write_event = NULL;
-#if USE_RCFS
-		perf_event_release_kernel(cinfo->cycle_event);
-		perf_event_release_kernel(cinfo->instr_event);
-		cinfo->cycle_event = cinfo->instr_event = NULL;
-#endif
->>>>>>> 555008c3
 	}
 
 	/* remove debugfs entries */
@@ -1476,8 +1260,8 @@
 	free_cpumask_var(global->throttle_mask);
 	free_cpumask_var(global->active_mask);
 	free_percpu(core_info);
-	kfree(g_budget_mb);
-
+	kfree(g_read_budget_mb);
+	kfree(g_write_budget_mb);
 	put_online_cpus();
 	pr_info("module uninstalled successfully\n");
 	return;
