/**
 * Memory bandwidth controller for multi-core systems
 *
 * Copyright (C) 2013  Heechul Yun <heechul@illinois.edu>
 *
 * This file is distributed under the University of Illinois Open Source
 * License. See LICENSE.TXT for details.
 *
 */

/**************************************************************************
 * Conditional Compilation Options
 **************************************************************************/
#define pr_fmt(fmt) KBUILD_MODNAME ": " fmt

#define DEBUG(x)
#define DEBUG_RECLAIM(x)
#define DEBUG_USER(x)
#define DEBUG_PROFILE(x) x

/**************************************************************************
 * Included Files
 **************************************************************************/
#include <linux/version.h>
#include <linux/kernel.h>
#include <linux/module.h>
#include <linux/hrtimer.h>
#include <linux/ktime.h>
#include <linux/smp.h> /* IPI calls */
#include <linux/irq_work.h>
#include <linux/hardirq.h>
#include <linux/perf_event.h>
#include <linux/delay.h>
#include <linux/debugfs.h>
#include <linux/seq_file.h>
#include <asm/atomic.h>
#include <linux/slab.h>
#include <linux/vmalloc.h>
#include <linux/uaccess.h>
#include <linux/notifier.h>
#include <linux/kthread.h>
#include <linux/printk.h>
#include <linux/interrupt.h>

#if LINUX_VERSION_CODE > KERNEL_VERSION(5, 0, 0)
#  include <uapi/linux/sched/types.h>
#endif

#if LINUX_VERSION_CODE > KERNEL_VERSION(4, 13, 0)
#  include <linux/sched/types.h>
#endif

#if LINUX_VERSION_CODE > KERNEL_VERSION(3, 8, 0)
#  include <linux/sched/rt.h>
#endif
#include <linux/sched.h>

/**************************************************************************
 * Public Definitions
 **************************************************************************/
#define CACHE_LINE_SIZE 64
#define BUF_SIZE 256
#define PREDICTOR 1  /* 0 - used, 1 - ewma(a=1/2), 2 - ewma(a=1/4) */
<<<<<<< HEAD
=======

#define DEFAULT_RD_BUDGET_MB 1000
#define DEFAULT_WR_BUDGET_MB  500
#define DEFAULT_QMIN_MB       500

#if defined(__aarch64__) || defined(__arm__)
#  define PMU_LLC_MISS_COUNTER_ID 0x17   // LINE_REFILL
#  define PMU_LLC_WB_COUNTER_ID   0x18   // LINE_WB
#elif defined(__x86_64__) || defined(__i386__)
#  define PMU_LLC_MISS_COUNTER_ID 0x08b0 // OFFCORE_REQUESTS.ALL_DATA_RD
#  define PMU_LLC_WB_COUNTER_ID   0x40b0 // OFFCORE_REQUESTS.WB
#endif
>>>>>>> 997cdc57

#if LINUX_VERSION_CODE > KERNEL_VERSION(4, 10, 0) // somewhere between 4.4-4.10
#  define TM_NS(x) (x)
#else
#  define TM_NS(x) (x).tv64
#endif

/**************************************************************************
 * Public Types
 **************************************************************************/
struct memstat{
<<<<<<< HEAD
	u64 used_budget;         /* used budget*/
	u64 assigned_budget;
=======
	u64 used_read_budget;    /* used read budget */
	u64 used_write_budget;	 /* used write budget */
	u64 assigned_read_budget;  /* assigned read budget */
	u64 assigned_write_budget; /* assigned write budget */
>>>>>>> 997cdc57
	u64 throttled_time_ns;   
	int throttled;           /* throttled period count */
	u64 throttled_error;     /* throttled & error */
	int throttled_error_dist[10]; /* pct distribution */
	int exclusive;           /* exclusive period count */
	u64 exclusive_ns;        /* exclusive mode real-time duration */
	u64 exclusive_bw;        /* exclusive mode used bandwidth */
};

/* percpu info */
struct core_info {
	/* user configurations */
	int budget;              /* assigned budget */
	int limit;               /* limit mode (exclusive to weight)*/

	/* for control logic */
	int cur_budget;          /* currently available budget */

	struct task_struct * throttled_task;
	
	ktime_t throttled_time;  /* absolute time when throttled */

	u64 old_val;             /* hold previous counter value */
	int prev_throttle_error; /* check whether there was throttle error in 
				    the previous period */

	int exclusive_mode;      /* 1 - if in exclusive mode */
	ktime_t exclusive_time;  /* time when exclusive mode begins */

	struct irq_work	pending; /* delayed work for NMIs */
	struct perf_event *event;/* PMC: LLC misses */

	struct task_struct *throttle_thread;  /* forced throttle idle thread */
	wait_queue_head_t throttle_evt; /* throttle wait queue */

	/* statistics */
	struct memstat overall;  /* stat for overall periods. reset by user */
<<<<<<< HEAD
	int used[3];             /* EWMA memory load */
	int64_t period_cnt;         /* active periods count */
=======
	int read_used[3];        /* EWMA memory load */
	int write_used[3];	 /* EWMA memory load */
	int64_t period_cnt;      /* active periods count */

	int rtcore;              /* never throttle an rt core */
	/* per-core hr timer */
>>>>>>> 997cdc57
	struct hrtimer hr_timer;
};

/* global info */
struct memguard_info {
	ktime_t period_in_ktime;
	cpumask_var_t throttle_mask;
	cpumask_var_t active_mask;
};


/**************************************************************************
 * Global Variables
 **************************************************************************/
static struct memguard_info memguard_info;
static struct core_info __percpu *core_info;

static int g_period_us = 1000;
static int g_use_bwlock = 0;
static int g_use_exclusive = 0;
static int *g_budget_mb;

static int g_hw_counter_id = -1;

static struct dentry *memguard_dir;


/**************************************************************************
 * External Function Prototypes
 **************************************************************************/

/**************************************************************************
 * Local Function Prototypes
 **************************************************************************/
static void period_timer_callback_slave(struct core_info *cinfo);
enum hrtimer_restart period_timer_callback_master(struct hrtimer *timer);
static void memguard_process_overflow(struct irq_work *entry);
static int throttle_thread(void *arg);
static void memguard_on_each_cpu_mask(const struct cpumask *mask,
				      smp_call_func_t func,
				      void *info, bool wait);

/**************************************************************************
 * Module parameters
 **************************************************************************/

#if LINUX_VERSION_CODE > KERNEL_VERSION(5, 10, 0)
module_param(g_hw_counter_id, hexint,  S_IRUSR | S_IWUSR | S_IRGRP | S_IWGRP);
#else
module_param(g_hw_counter_id, int,  S_IRUSR | S_IWUSR | S_IRGRP | S_IWGRP);
#endif
MODULE_PARM_DESC(g_hw_type, "raw hardware counter number");

module_param(g_use_bwlock, int, S_IRUSR | S_IWUSR | S_IRGRP | S_IWGRP);
MODULE_PARM_DESC(g_use_bwlock, "enable/disable reclaim");

module_param(g_period_us, int, S_IRUSR | S_IWUSR | S_IRGRP | S_IWGRP);
MODULE_PARM_DESC(g_period_us, "throttling period in usec");

/**************************************************************************
 * Module main code
 **************************************************************************/
/* similar to on_each_cpu_mask(), but this must be called with IRQ disabled */
static void memguard_on_each_cpu_mask(const struct cpumask *mask, 
				      smp_call_func_t func,
				      void *info, bool wait)
{
	int cpu = smp_processor_id();
	smp_call_function_many(mask, func, info, wait);
	if (cpumask_test_cpu(cpu, mask)) {
		func(info);
	}
}

/** convert MB/s to #of events (i.e., LLC miss counts) per 1ms */
static inline u64 convert_mb_to_events(int mb)
{
	return div64_u64((u64)mb*1024*1024,
			 CACHE_LINE_SIZE* (1000000/g_period_us));
}
static inline int convert_events_to_mb(u64 events)
{
	int divisor = g_period_us*1024*1024;
	int mb = div64_u64(events*CACHE_LINE_SIZE*1000000 + (divisor-1), divisor);
	return mb;
}

static inline void print_current_context(void)
{
	trace_printk("in_interrupt(%ld)(hard(%ld),softirq(%d)"
		     ",in_nmi(%d)),irqs_disabled(%d)\n",
		     in_interrupt(), in_irq(), (int)in_softirq(),
		     (int)in_nmi(), (int)irqs_disabled());
}

/** read current counter value. */
static inline u64 perf_event_count(struct perf_event *event)
{
	return local64_read(&event->count) + 
		atomic64_read(&event->child_count);
}

/** return used event in the current period */
static inline u64 memguard_event_used(struct core_info *cinfo)
{
	return perf_event_count(cinfo->event) - cinfo->old_val;
}

static void print_core_info(int cpu, struct core_info *cinfo)
{
	pr_info("CPU%d: budget: %d, cur_budget: %d, period: %ld\n", 
		cpu, cinfo->budget, cinfo->cur_budget, (long)cinfo->period_cnt);
}

/**
 * update per-core usage statistics
 */
void update_statistics(struct core_info *cinfo)
{
	/* counter must be stopped by now. */
	s64 new;
	int used;

	new = perf_event_count(cinfo->event);
	used = (int)(new - cinfo->old_val); 

	cinfo->old_val = new;
	cinfo->overall.used_budget += used;
	cinfo->overall.assigned_budget += cinfo->budget;

	/* EWMA filtered per-core usage statistics */
	cinfo->used[0] = used;
	cinfo->used[1] = (cinfo->used[1] * (2-1) + used) >> 1; 
	/* used[1]_k = 1/2 used[1]_k-1 + 1/2 used */
	cinfo->used[2] = (cinfo->used[2] * (4-1) + used) >> 2; 
	/* used[2]_k = 3/4 used[2]_k-1 + 1/4 used */

	/* core is currently throttled. */
	if (cinfo->throttled_task) {
		cinfo->overall.throttled_time_ns +=
			(TM_NS(ktime_get()) - TM_NS(cinfo->throttled_time));
		cinfo->overall.throttled++;
	}

	/* throttling error condition:
	   I was too aggressive in giving up "unsed" budget */
	if (cinfo->prev_throttle_error && used < cinfo->budget) {
		int diff = cinfo->budget - used;
		int idx;
		cinfo->overall.throttled_error ++; // += diff;
		BUG_ON(cinfo->budget == 0);
		idx = (int)(diff * 10 / cinfo->budget);
		cinfo->overall.throttled_error_dist[idx]++;
		trace_printk("ERR: throttled_error: %d < %d\n", used, cinfo->budget);
		/* compensation for error to catch-up*/
		cinfo->used[PREDICTOR] = cinfo->budget + diff;
	}
	cinfo->prev_throttle_error = 0;

	/* I was the lucky guy who used the DRAM exclusively */
	if (cinfo->exclusive_mode) {
		u64 exclusive_ns, exclusive_bw;

		/* used time */
		exclusive_ns = (TM_NS(ktime_get()) -
				TM_NS(cinfo->exclusive_time));
		
		/* used bw */
		exclusive_bw = (cinfo->used[0] - cinfo->budget);

		cinfo->overall.exclusive_ns += exclusive_ns;
		cinfo->overall.exclusive_bw += exclusive_bw;
		cinfo->exclusive_mode = 0;
		cinfo->overall.exclusive++;
	}
<<<<<<< HEAD
	DEBUG_PROFILE(trace_printk("%lld %d %p CPU%d org: %d cur: %d period: %ld\n",
				   new, used, cinfo->throttled_task,
				   smp_processor_id(), 
				   cinfo->budget,
				   cinfo->cur_budget,
				   (long)cinfo->period_cnt));
=======
	DEBUG_PROFILE(trace_printk("used: %d %d read: %d %d write: %d %d period: %ld\n",
				   read_used, write_used,
				   cinfo->read_budget,
				   cinfo->cur_read_budget,
				   cinfo->write_budget,
				   cinfo->cur_write_budget,
				   (long) cinfo->period_cnt));
>>>>>>> 997cdc57
}


/**
 * budget is used up. PMU generate an interrupt
 * this run in hardirq, nmi context with irq disabled
 */
static void event_overflow_callback(struct perf_event *event,
#if LINUX_VERSION_CODE < KERNEL_VERSION(3, 2, 0)
				    int nmi,
#endif
				    struct perf_sample_data *data,
				    struct pt_regs *regs)
{
	struct core_info *cinfo = this_cpu_ptr(core_info);
	BUG_ON(!cinfo);
	irq_work_queue(&cinfo->pending);
}


/**
 * called by process_overflow
 */
static void __unthrottle_core(void *info)
{
	struct core_info *cinfo = this_cpu_ptr(core_info);
	if (cinfo->throttled_task) {
		cinfo->exclusive_mode = 1;
		cinfo->exclusive_time = ktime_get();

		cinfo->throttled_task = NULL;
		DEBUG_RECLAIM(trace_printk("exclusive mode begin\n"));
	}
}

static void __newperiod(void *info)
{
	ktime_t start = ktime_get();
	struct memguard_info *global = &memguard_info;
	struct core_info *cinfo = this_cpu_ptr(core_info);
	
	ktime_t new_expire = ktime_add(start, global->period_in_ktime);

	/* arrived before timer interrupt is called */
	hrtimer_start_range_ns(&cinfo->hr_timer, new_expire,
			       0, HRTIMER_MODE_ABS_PINNED);

	DEBUG(trace_printk("begin new period\n"));
	period_timer_callback_slave(cinfo);
}

/**
 * memory overflow handler.
 * must not be executed in NMI context. but in hard irq context
 */
static void memguard_process_overflow(struct irq_work *entry)
{
	struct core_info *cinfo = this_cpu_ptr(core_info);
	struct memguard_info *global = &memguard_info;
	ktime_t start;
	s64 budget_used;

	start = ktime_get();

	BUG_ON(in_nmi() || !in_irq());

	budget_used = memguard_event_used(cinfo);

	/* erroneous overflow, that could have happend before period timer
	   stop the pmu */
	if (budget_used < cinfo->cur_budget) {
		trace_printk("ERR: overflow in timer. used %lld < cur_budget %d. ignore\n",
			     budget_used, cinfo->cur_budget);
		return;
	}

	/* no more overflow interrupt */
	local64_set(&cinfo->event->hw.period_left, 0xfffffff);

	/* check if we donated too much */
	if (budget_used < cinfo->budget) {
		trace_printk("ERR: throttling error\n");
		cinfo->prev_throttle_error = 1;
	}

	if (!cpumask_test_cpu(smp_processor_id(), global->active_mask)) {
		trace_printk("ERR: not active\n");
		cinfo->throttled_task = NULL;
		return;
	}
	/* we are going to be throttled */
	cpumask_set_cpu(smp_processor_id(), global->throttle_mask);
	smp_mb(); // w -> r ordering of the local cpu.
	if (cpumask_equal(global->throttle_mask, global->active_mask)) {
		/* all other cores are alreay throttled */
		if (g_use_exclusive == 2) {
			/* SP: wakeup all (no regulation until next period) */
			memguard_on_each_cpu_mask(global->throttle_mask, __unthrottle_core, NULL, 0);
			return;
		} else if (g_use_exclusive == 5) {
			/* PS: begin a new period */
			memguard_on_each_cpu_mask(global->active_mask, __newperiod, NULL, 0);
			return;
		} else if (g_use_exclusive > 5) {
			trace_printk("ERR: Unsupported exclusive mode %d\n", 
				     g_use_exclusive);
			return;
		} else if (g_use_exclusive != 0 &&
			   cpumask_weight(global->active_mask) == 1) {
			trace_printk("ERR: don't throttle one active core\n");
			return;
		}
	}

	if (cinfo->prev_throttle_error)
		return;
	/*
	 * fail to reclaim. now throttle this core
	 */
	DEBUG_RECLAIM(trace_printk("fail to reclaim after %lld nsec.\n",
				   TM_NS(ktime_get()) - TM_NS(start)));

	/* wake-up throttle task */
	cinfo->throttled_task = current;
	cinfo->throttled_time = start;

	// WARN_ON_ONCE(!strncmp(current->comm, "swapper", 7));
	wake_up_interruptible(&cinfo->throttle_evt);
}


<<<<<<< HEAD
=======
static void memguard_write_process_overflow(struct irq_work *entry)
{
	struct core_info *cinfo = this_cpu_ptr(core_info);
	struct memguard_info *global = &memguard_info;
	ktime_t start;
	s64 write_budget_used;

	start = ktime_get();

	BUG_ON(in_nmi() || !in_irq());
    
	write_budget_used = memguard_write_event_used(cinfo);
    
	if (write_budget_used < cinfo->cur_write_budget)
	{
		trace_printk("ERR: overflow in write timer. used %lld < cur_budget %d. ignore\n",
			     write_budget_used, cinfo->cur_write_budget);
		return;
	}

	if (g_use_reclaim) {
		int amount, i;
		/* reclaim back the budget I donated (if exist) */
		if (cinfo->cur_write_budget < cinfo->write_budget) {
			amount = cinfo->write_budget - cinfo->cur_write_budget;
			cinfo->cur_write_budget += amount;
			local64_set(&cinfo->write_event->hw.period_left, amount);
			DEBUG_RECLAIM(trace_printk("locally reclaimed %d\n",
						   amount));
			return;
		}
		/* try to reclaim from the global pool */
		amount = 0;
		for_each_online_cpu(i) {
			struct core_info *ci = per_cpu_ptr(core_info, i);
			if (i == smp_processor_id())
				continue;
			if (ci->cur_write_budget < ci->write_budget) {
				/* reclaim other core's donated budget */
				int tmp = ci->write_budget - ci->cur_write_budget;
				ci->cur_write_budget += tmp;
				amount += tmp;
			}
			if (amount > g_qmin)
				break;
		}
		if (amount > 0) {
			local64_set(&cinfo->write_event->hw.period_left, amount);
			DEBUG_RECLAIM(trace_printk("globally reclaimed %d\n",
						   amount));
			return;
		}
	}

	local64_set(&cinfo->write_event->hw.period_left, 0xfffffff);

	if (write_budget_used < cinfo->write_budget) {
		trace_printk("ERR: throttling error\n");
		cinfo->prev_write_throttle_error = 1;
	}

	if (!cpumask_test_cpu(smp_processor_id(), global->active_mask)) {
		trace_printk("ERR: not active\n");
		cinfo->throttled_task = NULL;
		return;
	}

	cpumask_set_cpu(smp_processor_id(), global->throttle_mask);
	smp_mb(); // w -> r ordering of the local cpu.
	if (cpumask_equal(global->throttle_mask, global->active_mask)) {
		if (g_use_exclusive == 2) {
			/* SP: wakeup all (no regulation until next period) */
			memguard_on_each_cpu_mask(global->throttle_mask, __unthrottle_core, NULL, 0);
			return;
		} else if (g_use_exclusive == 5) {
			/* PS: begin a new period */
			memguard_on_each_cpu_mask(global->active_mask, __newperiod, NULL, 0);
			return;
		} else if (g_use_exclusive > 5) {
			trace_printk("ERR: Unsupported exclusive mode %d\n", 
				     g_use_exclusive);
			return;
		} else if (g_use_exclusive != 0 &&
			   cpumask_weight(global->active_mask) == 1) {
			trace_printk("ERR: don't throttle one active core\n");
			return;
		}
	}

	if (cinfo->prev_write_throttle_error)
		return;
	
	DEBUG_RECLAIM(trace_printk("fail to reclaim after %lld nsec. throttle %s\n",
				   TM_NS(ktime_get()) - TM_NS(start), current->comm));

	cinfo->throttled_task = current;
	cinfo->throttled_time = start;

	// WARN_ON_ONCE(!strncmp(current->comm, "swapper", 7));
	wake_up_interruptible(&cinfo->throttle_evt);
}

>>>>>>> 997cdc57
/**
 * per-core period timer callback
 *
 *   called while cpu_base->lock is held by hrtimer_interrupt()
 *
 */
enum hrtimer_restart period_timer_callback_master(struct hrtimer *timer)
{
	struct core_info *cinfo = this_cpu_ptr(core_info);
	struct memguard_info *global = &memguard_info;
	int orun;

	/* must be irq disabled. hard irq */
	BUG_ON(!irqs_disabled());
	// WARN_ON_ONCE(!in_interrupt());

	/* stop counter */
	cinfo->event->pmu->stop(cinfo->event, PERF_EF_UPDATE);

	/* forward timer */
	orun = hrtimer_forward_now(timer, global->period_in_ktime);
	BUG_ON(orun == 0);
	if (orun > 1)
		trace_printk("ERR: timer overrun %d at period %ld\n",
			     orun, (long)cinfo->period_cnt);

	/* assign local period */
	cinfo->period_cnt += orun;

	period_timer_callback_slave(cinfo);

	return HRTIMER_RESTART;
}

/**
 * period_timer algorithm:
 *	excess = 0;
 *	if predict < budget:
 *	   excess = budget - predict;
 *	   global += excess
 *	set interrupt at (budget - excess)
 *
 */
static void period_timer_callback_slave(struct core_info *cinfo)
{
	struct memguard_info *global = &memguard_info;
	int cpu = smp_processor_id();

	/* I'm actively participating */
	cpumask_clear_cpu(cpu, global->throttle_mask);
	smp_mb();
	cpumask_set_cpu(cpu, global->active_mask);

<<<<<<< HEAD
	/* unthrottle tasks (if any) */
	if (cinfo->throttled_task)
		target = (struct task_struct *)cinfo->throttled_task;
	else
		target = current;
	cinfo->throttled_task = NULL;

	DEBUG(trace_printk("%p|New period %ld. global->budget=%d\n",
			   cinfo->throttled_task,
			   (long)cinfo->period_cnt, global->budget));
	
=======
>>>>>>> 997cdc57
	/* update statistics. */
	update_statistics(cinfo);

	/* new budget assignment from user */
	if (cinfo->limit > 0) {
		/* limit mode */
		cinfo->budget = cinfo->limit;
	} 

	/* budget can't be zero? */
	cinfo->budget = max(cinfo->budget, 1);

	if (cinfo->event->hw.sample_period != cinfo->budget) {
		/* new budget is assigned */
		DEBUG(trace_printk("MSG: new budget %d is assigned\n", 
				   cinfo->budget));
		cinfo->event->hw.sample_period = cinfo->budget;
	}

	/* per-task donation policy */
	cinfo->cur_budget = cinfo->budget;

<<<<<<< HEAD
	/* setup an interrupt */
	cinfo->cur_budget = max(1, cinfo->cur_budget);
	local64_set(&cinfo->event->hw.period_left, cinfo->cur_budget);
=======
	/* unthrottle tasks (if any) */
	cinfo->throttled_task = NULL;

        /* setup overflow interrupts except RT cores */
	if (!cinfo->rtcore) {
		/* setup an interrupt */
		local64_set(&cinfo->read_event->hw.period_left, cinfo->cur_read_budget);
		local64_set(&cinfo->write_event->hw.period_left, cinfo->cur_write_budget);
	}
>>>>>>> 997cdc57

	/* enable performance counter */
	cinfo->event->pmu->start(cinfo->event, PERF_EF_RELOAD);
}

static struct perf_event *init_counter(int cpu, int budget)
{
	struct perf_event *event = NULL;
	struct perf_event_attr sched_perf_hw_attr = {
		/* use generalized hardware abstraction */
		.type           = PERF_TYPE_HARDWARE,
		.config         = PERF_COUNT_HW_CACHE_MISSES,
		.size		= sizeof(struct perf_event_attr),
		.pinned		= 1,
		.disabled	= 1,
		.exclude_kernel = 1,   /* TODO: 1 mean, no kernel mode counting */
	};

	if (g_hw_counter_id >= 0) {
		/*
		   known counters for architecture/platforms

		   intel  0x7024   ??
		          0x08b0   ??
			  0x412e   PERF_COUNT_HW_CACHE_MISSES

		   ARM    0x17     L2 data cache refill

		   AMD    ???      ???

		 */
		sched_perf_hw_attr.type           = PERF_TYPE_RAW;
		sched_perf_hw_attr.config         = g_hw_counter_id;
	}

	/* select based on requested event type */
	sched_perf_hw_attr.sample_period = budget;

	/* Try to register using hardware perf events */
	event = perf_event_create_kernel_counter(
		&sched_perf_hw_attr,
		cpu, NULL,
		event_overflow_callback
#if LINUX_VERSION_CODE > KERNEL_VERSION(3, 2, 0)
		,NULL
#endif
		);

	if (!event)
		return NULL;

	if (IS_ERR(event)) {
		/* vary the KERN level based on the returned errno */
		if (PTR_ERR(event) == -EOPNOTSUPP)
			pr_info("cpu%d. not supported\n", cpu);
		else if (PTR_ERR(event) == -ENOENT)
			pr_info("cpu%d. not h/w event\n", cpu);
		else
			pr_err("cpu%d. unable to create perf event: %ld\n",
			       cpu, PTR_ERR(event));
		return NULL;
	}

	/* success path */
	pr_info("cpu%d enabled counter.\n", cpu);

	return event;
}

static void __start_counter(void *info)
{
	struct memguard_info *global = &memguard_info;
	struct core_info *cinfo = this_cpu_ptr(core_info);
	BUG_ON(!cinfo->event);

	/* initialize hr timer */
        hrtimer_init(&cinfo->hr_timer, CLOCK_MONOTONIC, HRTIMER_MODE_REL_PINNED);
        cinfo->hr_timer.function = &period_timer_callback_master;

	/* start timer */
        hrtimer_start(&cinfo->hr_timer, global->period_in_ktime,
                      HRTIMER_MODE_REL_PINNED);

	/* initialize */
	cinfo->throttled_task = NULL;
	cinfo->period_cnt = 0;

	/* start performance counter */
	/* cinfo->event->pmu->start(cinfo->event, PERF_EF_RELOAD); */
}

static void __stop_counter(void *info)
{
	struct core_info *cinfo = this_cpu_ptr(core_info);
	BUG_ON(!cinfo->event);

	/* stop the kthrottle/i */
	cinfo->throttled_task = NULL;
	cinfo->period_cnt = -1; // done

	/* stop the counter */
	cinfo->event->pmu->stop(cinfo->event, PERF_EF_UPDATE);

	/* stop timer */
	hrtimer_cancel(&cinfo->hr_timer);
}


/**************************************************************************
 * Local Functions
 **************************************************************************/

static ssize_t memguard_control_write(struct file *filp,
				    const char __user *ubuf,
				    size_t cnt, loff_t *ppos)
{
	char buf[BUF_SIZE];
	char *p = buf;

	if (copy_from_user(&buf, ubuf, (cnt > BUF_SIZE) ? BUF_SIZE: cnt) != 0)
		return 0;
<<<<<<< HEAD

	if (!strncmp(p, "exclusive ", 10))
=======
	if (!strncmp(p, "rt ", 3)) {
		int i, val;
		sscanf(p+3, "%d %d", &i, &val);
		if (i >=0 && i < num_online_cpus())
			per_cpu_ptr(core_info, i)->rtcore = val;
	} else if (!strncmp(p, "reclaim ", 8))
		sscanf(p+8, "%d", &g_use_reclaim);
	else if (!strncmp(p, "exclusive ", 10))
>>>>>>> 997cdc57
		sscanf(p+10, "%d", &g_use_exclusive);
	else
		pr_info("ERROR: %s\n", p);
	return cnt;
}

static int memguard_control_show(struct seq_file *m, void *v)
{
	struct memguard_info *global = &memguard_info;
	char buf[BUF_SIZE];
<<<<<<< HEAD
=======
	seq_printf(m, "reclaim: %d\n", g_use_reclaim);
>>>>>>> 997cdc57
	seq_printf(m, "exclusive: %d\n", g_use_exclusive);
	cpumap_print_to_pagebuf(1, buf, global->active_mask);
	seq_printf(m, "active: %s\n", buf);
	cpumap_print_to_pagebuf(1, buf, global->throttle_mask);	
	seq_printf(m, "throttle: %s\n", buf);
	return 0;
}

static int memguard_control_open(struct inode *inode, struct file *filp)
{
	return single_open(filp, memguard_control_show, NULL);
}

static const struct file_operations memguard_control_fops = {
	.open		= memguard_control_open,
	.write          = memguard_control_write,
	.read		= seq_read,
	.llseek		= seq_lseek,
	.release	= single_release,
};


static void __update_budget(void *info)
{
	struct core_info *cinfo = this_cpu_ptr(core_info);

	if ((unsigned long)info == 0) {
		pr_info("ERR: Requested budget is zero\n");
		return;
	}
<<<<<<< HEAD
	cinfo->limit = (unsigned long)info;
	DEBUG_USER(trace_printk("MSG: New budget of Core%d is %d\n",
				smp_processor_id(), cinfo->budget));
=======
	cinfo->read_limit = (unsigned long)info;
	DEBUG_USER(trace_printk("MSG: New read budget of Core%d is %d\n",
				smp_processor_id(), cinfo->read_budget));
>>>>>>> 997cdc57

}

static ssize_t memguard_limit_write(struct file *filp,
				    const char __user *ubuf,
				    size_t cnt, loff_t *ppos)
{
	char buf[BUF_SIZE];
	char *p = buf;
	int i;
	int use_mb = 0;

	if (copy_from_user(&buf, ubuf, (cnt > BUF_SIZE) ? BUF_SIZE: cnt) != 0) 
		return 0;

	if (!strncmp(p, "mb ", 3)) {
		use_mb = 1;
		p+=3;
	}
	for_each_online_cpu(i) {
		int input;
		unsigned long events;
		sscanf(p, "%d", &input);
		if (input == 0) {
			pr_err("ERR: CPU%d: input is zero: %s.\n",i, p);
			continue;
		}
		if (use_mb)
			events = (unsigned long)convert_mb_to_events(input);
		else
			events = input;

		pr_info("CPU%d: New budget=%ld (%d %s)\n", i, 
			events, input, (use_mb)?"MB/s": "events");
		smp_call_function_single(i, __update_budget,
					 (void *)events, 0);
		
		p = strchr(p, ' ');
		if (!p) break;
		p++;
	}
	return cnt;
}

static int memguard_limit_show(struct seq_file *m, void *v)
{
	int i, cpu;
	cpu = get_cpu();

<<<<<<< HEAD
	seq_printf(m, "cpu  |budget (MB/s,pct,weight)\n");
=======
	seq_printf(m, "cpu  |budget (MB/s)\t RT?\n");
>>>>>>> 997cdc57
	seq_printf(m, "-------------------------------\n");

	for_each_online_cpu(i) {
		struct core_info *cinfo = per_cpu_ptr(core_info, i);
		int budget = 0;
		if (cinfo->limit > 0)
			budget = cinfo->limit;

		WARN_ON_ONCE(budget == 0);
		seq_printf(m, "CPU%d: %d (%dMB/s)\t %s\n", 
			   i, budget, convert_events_to_mb(budget),
			   cinfo->rtcore?"Yes":"No");
	}

	put_cpu();
	return 0;
}

static int memguard_limit_open(struct inode *inode, struct file *filp)
{
	return single_open(filp, memguard_limit_show, NULL);
}

static const struct file_operations memguard_limit_fops = {
	.open		= memguard_limit_open,
	.write          = memguard_limit_write,
	.read		= seq_read,
	.llseek		= seq_lseek,
	.release	= single_release,
};



/**
 * Display usage statistics
 *
 * TODO: use IPI
 */
static int memguard_usage_show(struct seq_file *m, void *v)
{
	int i, j;

	/* current utilization */
	for (j = 0; j < 3; j++) {
		seq_printf(m, "EWMA[%d]: ", j);
		for_each_online_cpu(i) {
			struct core_info *cinfo = per_cpu_ptr(core_info, i);
			u64 budget, used, util;

			budget = cinfo->budget;
			used = cinfo->used[j];
			util = div64_u64(used * 100, (budget) ? budget : 1);
			seq_printf(m, "%llu ", util);
		}
		seq_printf(m, "\n");
	}
	seq_printf(m, "<overall>----\n");

	/* overall utilization
	   WARN: assume budget did not changed */
	for_each_online_cpu(i) {
		struct core_info *cinfo = per_cpu_ptr(core_info, i);
		u64 total_budget, total_used, result;

		total_budget = cinfo->overall.assigned_budget;
		total_used   = cinfo->overall.used_budget;
		result       = div64_u64(total_used * 100, 
					 (total_budget) ? total_budget : 1 );
		seq_printf(m, "%lld ", result);
	}
        seq_printf(m, "\n");
	return 0;
}

static int memguard_usage_open(struct inode *inode, struct file *filp)
{
	return single_open(filp, memguard_usage_show, NULL);
}

static const struct file_operations memguard_usage_fops = {
	.open		= memguard_usage_open,
	.read		= seq_read,
	.llseek		= seq_lseek,
	.release	= single_release,
};

<<<<<<< HEAD
=======
static ssize_t memguard_write_limit_write(struct file *filp,
				    const char __user *ubuf,
				    size_t cnt, loff_t *ppos)
{
	char buf[BUF_SIZE];
	char *p = buf;
	int i;
	int use_mb = 0;

	if (copy_from_user(&buf, ubuf, (cnt > BUF_SIZE) ? BUF_SIZE: cnt) != 0) 
		return 0;

	if (!strncmp(p, "mb ", 3)) {
		use_mb = 1;
		p+=3;
	}
	for_each_online_cpu(i) {
		int input;
		unsigned long events;
		sscanf(p, "%d", &input);
		if (input == 0) {
			pr_err("ERR: CPU%d: input is zero: %s.\n",i, p);
			continue;
		}
		if (use_mb)
			events = (unsigned long)convert_mb_to_events(input);
		else
			events = input;

		pr_info("CPU%d: New budget=%ld (%d %s)\n", i, 
			events, input, (use_mb)?"MB/s": "events");
		smp_call_function_single(i, __update_write_budget,
					 (void *)events, 0);
		
		p = strchr(p, ' ');
		if (!p) break;
		p++;
	}
	return cnt;
}

static int memguard_write_limit_show(struct seq_file *m, void *v)
{
	int i, cpu;
	cpu = get_cpu();

	seq_printf(m, "cpu  |budget (MB/s)\t RT?\n");
	seq_printf(m, "-------------------------------\n");

	for_each_online_cpu(i) {
		struct core_info *cinfo = per_cpu_ptr(core_info, i);
		int budget = 0;
		if (cinfo->write_limit > 0)
			budget = cinfo->write_limit;

		WARN_ON_ONCE(budget == 0);
		seq_printf(m, "CPU%d: %d (%dMB/s) %s\n", 
			   i, budget, convert_events_to_mb(budget),
			   cinfo->rtcore?"Yes":"No");
	}

	put_cpu();
	return 0;
}

static int memguard_write_limit_open(struct inode *inode, struct file *filp)
{
	return single_open(filp, memguard_write_limit_show, NULL);
}

static const struct file_operations memguard_write_limit_fops = {
	.open		= memguard_write_limit_open,
	.write          = memguard_write_limit_write,
	.read		= seq_read,
	.llseek		= seq_lseek,
	.release	= single_release,
};
>>>>>>> 997cdc57
static int memguard_init_debugfs(void)
{

	memguard_dir = debugfs_create_dir("memguard", NULL);
	BUG_ON(!memguard_dir);
	debugfs_create_file("control", 0444, memguard_dir, NULL,
			    &memguard_control_fops);

	debugfs_create_file("limit", 0444, memguard_dir, NULL,
			    &memguard_limit_fops);

	debugfs_create_file("usage", 0666, memguard_dir, NULL,
			    &memguard_usage_fops);
	return 0;
}

static int throttle_thread(void *arg)
{
	int cpunr = (unsigned long)arg;
	struct core_info *cinfo = per_cpu_ptr(core_info, cpunr);

#if LINUX_VERSION_CODE > KERNEL_VERSION(5, 9, 0)
	sched_set_fifo(current);
#else
	static const struct sched_param param = {
		.sched_priority = MAX_USER_RT_PRIO/2,
	};

	sched_setscheduler(current, SCHED_FIFO, &param);
#endif

	while (!kthread_should_stop() && cpu_online(cpunr)) {

		DEBUG(trace_printk("wait an event\n"));
		wait_event_interruptible(cinfo->throttle_evt,
					 cinfo->throttled_task ||
					 kthread_should_stop());

		DEBUG(trace_printk("got an event\n"));

		if (kthread_should_stop())
			break;

		while (cinfo->throttled_task && !kthread_should_stop())
		{
			smp_mb();
			cpu_relax();
			/* TODO: mwait */
		}
	}

	DEBUG(trace_printk("exit\n"));
	return 0;
}

int init_module( void )
{
	int i;

	struct memguard_info *global = &memguard_info;

	/* initialized memguard_info structure */
	memset(global, 0, sizeof(struct memguard_info));
	zalloc_cpumask_var(&global->throttle_mask, GFP_NOWAIT);
	zalloc_cpumask_var(&global->active_mask, GFP_NOWAIT);
	g_budget_mb = (int *)kmalloc(num_online_cpus()*sizeof(int), GFP_KERNEL);

	if (g_period_us < 0 || g_period_us > 1000000) {
		printk(KERN_INFO "Must be 0 < period < 1 sec\n");
		return -ENODEV;
	}

	global->period_in_ktime = ktime_set(0, g_period_us * 1000);

	/* initialize all online cpus to be active */
	cpumask_copy(global->active_mask, cpu_online_mask);

	pr_info("NR_CPUS: %d, online: %d\n", NR_CPUS, num_online_cpus());
	if (g_hw_counter_id >= 0) pr_info("RAW HW COUNTER ID: 0x%x\n", g_hw_counter_id);
	pr_info("HZ=%d, g_period_us=%d\n", HZ, g_period_us);

	pr_info("Initilizing perf counter\n");
	core_info = alloc_percpu(struct core_info);

	for_each_online_cpu(i) {
		struct core_info *cinfo;
		int budget;

		cinfo = per_cpu_ptr(core_info, i);

		/* initialize counter h/w & event structure */
                g_budget_mb[i] = 100000; // no limit

		budget = convert_mb_to_events(g_budget_mb[i]);
		pr_info("budget[%d] = %d (%d MB)\n", i, budget, g_budget_mb[i]);

		/* initialize per-core data structure */
		memset(cinfo, 0, sizeof(struct core_info));

		/* create performance counter */
		cinfo->event = init_counter(i, budget);
		if (!cinfo->event)
			break;

		/* initialize budget */
		cinfo->budget = cinfo->limit = cinfo->event->hw.sample_period;

		/* throttled task pointer */
		cinfo->throttled_task = NULL;

		init_waitqueue_head(&cinfo->throttle_evt);

		/* initialize statistics */
		/* update local period information */
		cinfo->period_cnt = 0;
		cinfo->used[0] = cinfo->used[1] = cinfo->used[2] =
			cinfo->budget; /* initial condition */
		cinfo->cur_budget = cinfo->budget;
		cinfo->overall.used_budget = 0;
		cinfo->overall.assigned_budget = 0;
		cinfo->overall.throttled_time_ns = 0;
		cinfo->overall.throttled = 0;
		cinfo->overall.throttled_error = 0;

		memset(cinfo->overall.throttled_error_dist, 0, sizeof(int)*10);
		cinfo->throttled_time = ktime_set(0,0);

		print_core_info(smp_processor_id(), cinfo);

		/* initialize nmi irq_work_queue */
		init_irq_work(&cinfo->pending, memguard_process_overflow);

		/* create and wake-up throttle threads */
		cinfo->throttle_thread =
			kthread_create_on_node(throttle_thread,
					       (void *)((unsigned long)i),
					       cpu_to_node(i),
					       "kthrottle/%d", i);

		perf_event_enable(cinfo->event);

		BUG_ON(IS_ERR(cinfo->throttle_thread));
		kthread_bind(cinfo->throttle_thread, i);
		wake_up_process(cinfo->throttle_thread);
	}

	memguard_init_debugfs();

	/* start timer and perf counters */
	pr_info("Start period timer (period=%lld us)\n",
		div64_u64(TM_NS(global->period_in_ktime), 1000));
	on_each_cpu(__start_counter, NULL, 0);

	return 0;
}

void cleanup_module( void )
{
	int i;

	struct memguard_info *global = &memguard_info;

	/* stop perf_event counters and timers */
	on_each_cpu(__stop_counter, NULL, 0);
	pr_info("LLC bandwidth throttling disabled\n");

	/* destroy perf objects */
	for_each_online_cpu(i) {
		struct core_info *cinfo = per_cpu_ptr(core_info, i);
		pr_info("Stopping kthrottle/%d\n", i);
		kthread_stop(cinfo->throttle_thread);
		perf_event_disable(cinfo->event);
		perf_event_release_kernel(cinfo->event); 
		cinfo->event = NULL; 
	}

	/* remove debugfs entries */
	debugfs_remove_recursive(memguard_dir);

	/* free allocated data structure */
	free_cpumask_var(global->throttle_mask);
	free_cpumask_var(global->active_mask);
	free_percpu(core_info);
<<<<<<< HEAD
	kfree(g_budget_mb);

	put_online_cpus();
=======
>>>>>>> 997cdc57
	pr_info("module uninstalled successfully\n");
	return;
}

MODULE_LICENSE("GPL");
MODULE_AUTHOR("Heechul Yun <heechul@illinois.edu>");<|MERGE_RESOLUTION|>--- conflicted
+++ resolved
@@ -2,9 +2,10 @@
  * Memory bandwidth controller for multi-core systems
  *
  * Copyright (C) 2013  Heechul Yun <heechul@illinois.edu>
+ *           (C) 2022  Heechul Yun <heechul.yun@ku.edu>
  *
- * This file is distributed under the University of Illinois Open Source
- * License. See LICENSE.TXT for details.
+ * This file is distributed under GPL v2 License. 
+ * See LICENSE.TXT for details.
  *
  */
 
@@ -14,7 +15,7 @@
 #define pr_fmt(fmt) KBUILD_MODNAME ": " fmt
 
 #define DEBUG(x)
-#define DEBUG_RECLAIM(x)
+#define DEBUG_RECLAIM(x) x
 #define DEBUG_USER(x)
 #define DEBUG_PROFILE(x) x
 
@@ -44,13 +45,9 @@
 
 #if LINUX_VERSION_CODE > KERNEL_VERSION(5, 0, 0)
 #  include <uapi/linux/sched/types.h>
-#endif
-
-#if LINUX_VERSION_CODE > KERNEL_VERSION(4, 13, 0)
+#elif LINUX_VERSION_CODE > KERNEL_VERSION(4, 13, 0)
 #  include <linux/sched/types.h>
-#endif
-
-#if LINUX_VERSION_CODE > KERNEL_VERSION(3, 8, 0)
+#elif LINUX_VERSION_CODE > KERNEL_VERSION(3, 8, 0)
 #  include <linux/sched/rt.h>
 #endif
 #include <linux/sched.h>
@@ -61,8 +58,6 @@
 #define CACHE_LINE_SIZE 64
 #define BUF_SIZE 256
 #define PREDICTOR 1  /* 0 - used, 1 - ewma(a=1/2), 2 - ewma(a=1/4) */
-<<<<<<< HEAD
-=======
 
 #define DEFAULT_RD_BUDGET_MB 1000
 #define DEFAULT_WR_BUDGET_MB  500
@@ -75,7 +70,6 @@
 #  define PMU_LLC_MISS_COUNTER_ID 0x08b0 // OFFCORE_REQUESTS.ALL_DATA_RD
 #  define PMU_LLC_WB_COUNTER_ID   0x40b0 // OFFCORE_REQUESTS.WB
 #endif
->>>>>>> 997cdc57
 
 #if LINUX_VERSION_CODE > KERNEL_VERSION(4, 10, 0) // somewhere between 4.4-4.10
 #  define TM_NS(x) (x)
@@ -87,15 +81,10 @@
  * Public Types
  **************************************************************************/
 struct memstat{
-<<<<<<< HEAD
-	u64 used_budget;         /* used budget*/
-	u64 assigned_budget;
-=======
 	u64 used_read_budget;    /* used read budget */
 	u64 used_write_budget;	 /* used write budget */
 	u64 assigned_read_budget;  /* assigned read budget */
 	u64 assigned_write_budget; /* assigned write budget */
->>>>>>> 997cdc57
 	u64 throttled_time_ns;   
 	int throttled;           /* throttled period count */
 	u64 throttled_error;     /* throttled & error */
@@ -108,42 +97,47 @@
 /* percpu info */
 struct core_info {
 	/* user configurations */
-	int budget;              /* assigned budget */
-	int limit;               /* limit mode (exclusive to weight)*/
+	int read_limit;          /* read limit mode */
+	int write_limit;	 /* write limit mode */
 
 	/* for control logic */
-	int cur_budget;          /* currently available budget */
+	int read_budget;         /* assigned read budget */
+	int write_budget;        /* assigned write budged */
+
+	int cur_read_budget;     /* currently available read budget */
+	int cur_write_budget;    /* currently available write budget */
 
 	struct task_struct * throttled_task;
 	
 	ktime_t throttled_time;  /* absolute time when throttled */
 
-	u64 old_val;             /* hold previous counter value */
-	int prev_throttle_error; /* check whether there was throttle error in 
-				    the previous period */
-
-	int exclusive_mode;      /* 1 - if in exclusive mode */
+	u64 old_read_val;        /* hold previous read counter value */
+	u64 old_write_val;	 /* hold previous write counter value */
+	int prev_read_throttle_error;  /* check whether there was throttle error in 
+				    the previous period for the read counter */
+    	int prev_write_throttle_error; /* check whether there was throttle error in 
+				    the previous period for the write counter */
+
+	int exclusive_mode;      /* 1 - if in exclusive (best-effort) mode */
 	ktime_t exclusive_time;  /* time when exclusive mode begins */
 
-	struct irq_work	pending; /* delayed work for NMIs */
-	struct perf_event *event;/* PMC: LLC misses */
-
+	struct irq_work	read_pending;  /* delayed work for NMIs */
+	struct perf_event *read_event; /* PMC: LLC misses */
+
+	struct irq_work write_pending;   /* delayed work for NMIs */
+	struct perf_event *write_event;  /* PMC: LLC writebacks */
+    
 	struct task_struct *throttle_thread;  /* forced throttle idle thread */
 	wait_queue_head_t throttle_evt; /* throttle wait queue */
 
 	/* statistics */
 	struct memstat overall;  /* stat for overall periods. reset by user */
-<<<<<<< HEAD
-	int used[3];             /* EWMA memory load */
-	int64_t period_cnt;         /* active periods count */
-=======
 	int read_used[3];        /* EWMA memory load */
 	int write_used[3];	 /* EWMA memory load */
 	int64_t period_cnt;      /* active periods count */
 
 	int rtcore;              /* never throttle an rt core */
 	/* per-core hr timer */
->>>>>>> 997cdc57
 	struct hrtimer hr_timer;
 };
 
@@ -162,11 +156,13 @@
 static struct core_info __percpu *core_info;
 
 static int g_period_us = 1000;
-static int g_use_bwlock = 0;
-static int g_use_exclusive = 0;
-static int *g_budget_mb;
-
-static int g_hw_counter_id = -1;
+
+static int g_use_reclaim = 0;   /* 1 - enable reclaim of "guaranteed" bw */
+static int g_use_exclusive = 0; /* 2 - spare bw sharing (rtas'13) 
+				   5 - propotional sharing (tc'15) */
+static int g_qmin = INT_MAX;
+static int g_read_counter_id = PMU_LLC_MISS_COUNTER_ID;
+static int g_write_counter_id = PMU_LLC_WB_COUNTER_ID; 
 
 static struct dentry *memguard_dir;
 
@@ -180,7 +176,8 @@
  **************************************************************************/
 static void period_timer_callback_slave(struct core_info *cinfo);
 enum hrtimer_restart period_timer_callback_master(struct hrtimer *timer);
-static void memguard_process_overflow(struct irq_work *entry);
+static void memguard_read_process_overflow(struct irq_work *entry);
+static void memguard_write_process_overflow(struct irq_work *entry);    
 static int throttle_thread(void *arg);
 static void memguard_on_each_cpu_mask(const struct cpumask *mask,
 				      smp_call_func_t func,
@@ -191,14 +188,12 @@
  **************************************************************************/
 
 #if LINUX_VERSION_CODE > KERNEL_VERSION(5, 10, 0)
-module_param(g_hw_counter_id, hexint,  S_IRUSR | S_IWUSR | S_IRGRP | S_IWGRP);
+module_param(g_read_counter_id, hexint,  S_IRUSR | S_IWUSR | S_IRGRP | S_IWGRP);
+module_param(g_write_counter_id, hexint,  S_IRUSR | S_IWUSR | S_IRGRP | S_IWGRP);
 #else
-module_param(g_hw_counter_id, int,  S_IRUSR | S_IWUSR | S_IRGRP | S_IWGRP);
+module_param(g_read_counter_id, int,  S_IRUSR | S_IWUSR | S_IRGRP | S_IWGRP);
+module_param(g_write_counter_id, int,  S_IRUSR | S_IWUSR | S_IRGRP | S_IWGRP);
 #endif
-MODULE_PARM_DESC(g_hw_type, "raw hardware counter number");
-
-module_param(g_use_bwlock, int, S_IRUSR | S_IWUSR | S_IRGRP | S_IWGRP);
-MODULE_PARM_DESC(g_use_bwlock, "enable/disable reclaim");
 
 module_param(g_period_us, int, S_IRUSR | S_IWUSR | S_IRGRP | S_IWGRP);
 MODULE_PARM_DESC(g_period_us, "throttling period in usec");
@@ -222,7 +217,7 @@
 static inline u64 convert_mb_to_events(int mb)
 {
 	return div64_u64((u64)mb*1024*1024,
-			 CACHE_LINE_SIZE* (1000000/g_period_us));
+			 CACHE_LINE_SIZE * (1000000/g_period_us));
 }
 static inline int convert_events_to_mb(u64 events)
 {
@@ -247,15 +242,21 @@
 }
 
 /** return used event in the current period */
-static inline u64 memguard_event_used(struct core_info *cinfo)
-{
-	return perf_event_count(cinfo->event) - cinfo->old_val;
+static inline u64 memguard_read_event_used(struct core_info *cinfo)
+{
+	return perf_event_count(cinfo->read_event) - cinfo->old_read_val;
+}
+
+/** return used event in the current period */
+static inline u64 memguard_write_event_used(struct core_info *cinfo)
+{
+	return perf_event_count(cinfo->write_event) - cinfo->old_write_val;
 }
 
 static void print_core_info(int cpu, struct core_info *cinfo)
 {
 	pr_info("CPU%d: budget: %d, cur_budget: %d, period: %ld\n", 
-		cpu, cinfo->budget, cinfo->cur_budget, (long)cinfo->period_cnt);
+		cpu, cinfo->read_budget, cinfo->cur_read_budget, (long)cinfo->period_cnt);
 }
 
 /**
@@ -264,21 +265,35 @@
 void update_statistics(struct core_info *cinfo)
 {
 	/* counter must be stopped by now. */
-	s64 new;
-	int used;
-
-	new = perf_event_count(cinfo->event);
-	used = (int)(new - cinfo->old_val); 
-
-	cinfo->old_val = new;
-	cinfo->overall.used_budget += used;
-	cinfo->overall.assigned_budget += cinfo->budget;
+	s64 read_new, write_new;
+	int read_used, write_used;
+
+	read_new = perf_event_count(cinfo->read_event);
+	read_used = (int)(read_new - cinfo->old_read_val); 
+
+	cinfo->old_read_val = read_new;
+	cinfo->overall.used_read_budget += read_used;
+	cinfo->overall.assigned_read_budget += cinfo->read_budget;
+	
+	write_new = perf_event_count(cinfo->write_event);
+	write_used = (int)(write_new - cinfo->old_write_val); 
+
+	cinfo->old_write_val = write_new;
+	cinfo->overall.used_write_budget += write_used;
+	cinfo->overall.assigned_write_budget += cinfo->write_budget;
 
 	/* EWMA filtered per-core usage statistics */
-	cinfo->used[0] = used;
-	cinfo->used[1] = (cinfo->used[1] * (2-1) + used) >> 1; 
+	cinfo->read_used[0] = read_used;
+	cinfo->read_used[1] = (cinfo->read_used[1] * (2-1) + read_used) >> 1; 
 	/* used[1]_k = 1/2 used[1]_k-1 + 1/2 used */
-	cinfo->used[2] = (cinfo->used[2] * (4-1) + used) >> 2; 
+	cinfo->read_used[2] = (cinfo->read_used[2] * (4-1) + read_used) >> 2; 
+	/* used[2]_k = 3/4 used[2]_k-1 + 1/4 used */
+	
+	/* EWMA filtered per-core usage statistics */
+	cinfo->write_used[0] = write_used;
+	cinfo->write_used[1] = (cinfo->write_used[1] * (2-1) + write_used) >> 1; 
+	/* used[1]_k = 1/2 used[1]_k-1 + 1/2 used */
+	cinfo->write_used[2] = (cinfo->write_used[2] * (4-1) + write_used) >> 2;                                          
 	/* used[2]_k = 3/4 used[2]_k-1 + 1/4 used */
 
 	/* core is currently throttled. */
@@ -290,18 +305,31 @@
 
 	/* throttling error condition:
 	   I was too aggressive in giving up "unsed" budget */
-	if (cinfo->prev_throttle_error && used < cinfo->budget) {
-		int diff = cinfo->budget - used;
+	if (cinfo->prev_read_throttle_error && read_used < cinfo->read_budget) {
+		int diff = cinfo->read_budget - read_used;
 		int idx;
 		cinfo->overall.throttled_error ++; // += diff;
-		BUG_ON(cinfo->budget == 0);
-		idx = (int)(diff * 10 / cinfo->budget);
+		BUG_ON(cinfo->read_budget == 0);
+		idx = (int)(diff * 10 / cinfo->read_budget);
 		cinfo->overall.throttled_error_dist[idx]++;
-		trace_printk("ERR: throttled_error: %d < %d\n", used, cinfo->budget);
+		trace_printk("ERR: throttled_error: %d < %d\n", read_used, cinfo->read_budget);
 		/* compensation for error to catch-up*/
-		cinfo->used[PREDICTOR] = cinfo->budget + diff;
-	}
-	cinfo->prev_throttle_error = 0;
+		cinfo->read_used[PREDICTOR] = cinfo->read_budget + diff;
+	}
+	cinfo->prev_read_throttle_error = 0;
+    
+    	if (cinfo->prev_write_throttle_error && write_used < cinfo->write_budget) {
+		int diff = cinfo->write_budget - write_used;
+		int idx;
+		cinfo->overall.throttled_error ++; // += diff;
+		BUG_ON(cinfo->write_budget == 0);
+		idx = (int)(diff * 10 / cinfo->write_budget);
+		cinfo->overall.throttled_error_dist[idx]++;
+		trace_printk("ERR: throttled_error: %d < %d\n", read_used, cinfo->read_budget);
+		/* compensation for error to catch-up*/
+		cinfo->write_used[PREDICTOR] = cinfo->write_budget + diff;
+	}
+	cinfo->prev_write_throttle_error = 0;           
 
 	/* I was the lucky guy who used the DRAM exclusively */
 	if (cinfo->exclusive_mode) {
@@ -312,21 +340,13 @@
 				TM_NS(cinfo->exclusive_time));
 		
 		/* used bw */
-		exclusive_bw = (cinfo->used[0] - cinfo->budget);
+		exclusive_bw = (cinfo->read_used[0] - cinfo->read_budget);
 
 		cinfo->overall.exclusive_ns += exclusive_ns;
 		cinfo->overall.exclusive_bw += exclusive_bw;
 		cinfo->exclusive_mode = 0;
 		cinfo->overall.exclusive++;
 	}
-<<<<<<< HEAD
-	DEBUG_PROFILE(trace_printk("%lld %d %p CPU%d org: %d cur: %d period: %ld\n",
-				   new, used, cinfo->throttled_task,
-				   smp_processor_id(), 
-				   cinfo->budget,
-				   cinfo->cur_budget,
-				   (long)cinfo->period_cnt));
-=======
 	DEBUG_PROFILE(trace_printk("used: %d %d read: %d %d write: %d %d period: %ld\n",
 				   read_used, write_used,
 				   cinfo->read_budget,
@@ -334,7 +354,6 @@
 				   cinfo->write_budget,
 				   cinfo->cur_write_budget,
 				   (long) cinfo->period_cnt));
->>>>>>> 997cdc57
 }
 
 
@@ -351,7 +370,19 @@
 {
 	struct core_info *cinfo = this_cpu_ptr(core_info);
 	BUG_ON(!cinfo);
-	irq_work_queue(&cinfo->pending);
+	irq_work_queue(&cinfo->read_pending);
+}
+
+static void event_write_overflow_callback(struct perf_event *event,
+#if LINUX_VERSION_CODE < KERNEL_VERSION(3, 2, 0)
+				    int nmi,
+#endif
+				    struct perf_sample_data *data,
+				    struct pt_regs *regs)
+{
+	struct core_info *cinfo = this_cpu_ptr(core_info);
+	BUG_ON(!cinfo);
+	irq_work_queue(&cinfo->write_pending);
 }
 
 
@@ -390,34 +421,68 @@
  * memory overflow handler.
  * must not be executed in NMI context. but in hard irq context
  */
-static void memguard_process_overflow(struct irq_work *entry)
+static void memguard_read_process_overflow(struct irq_work *entry)
 {
 	struct core_info *cinfo = this_cpu_ptr(core_info);
 	struct memguard_info *global = &memguard_info;
 	ktime_t start;
-	s64 budget_used;
+	s64 read_budget_used;//, write_budget_used;
 
 	start = ktime_get();
 
 	BUG_ON(in_nmi() || !in_irq());
 
-	budget_used = memguard_event_used(cinfo);
+	read_budget_used = memguard_read_event_used(cinfo);
 
 	/* erroneous overflow, that could have happend before period timer
 	   stop the pmu */
-	if (budget_used < cinfo->cur_budget) {
-		trace_printk("ERR: overflow in timer. used %lld < cur_budget %d. ignore\n",
-			     budget_used, cinfo->cur_budget);
+	if (read_budget_used < cinfo->cur_read_budget) {
+		trace_printk("ERR: used %lld < cur_budget %d. ignore\n",
+			     read_budget_used, cinfo->cur_read_budget);
 		return;
 	}
 
-	/* no more overflow interrupt */
-	local64_set(&cinfo->event->hw.period_left, 0xfffffff);
+	if (g_use_reclaim) {
+		int amount, i;
+		/* reclaim back the budget I donated (if exist) */
+		if (cinfo->cur_read_budget < cinfo->read_budget) {
+			amount = cinfo->read_budget - cinfo->cur_read_budget;
+			cinfo->cur_read_budget += amount;
+			local64_set(&cinfo->read_event->hw.period_left, amount);
+			DEBUG_RECLAIM(trace_printk("locally reclaimed %d\n",
+						   amount));
+			return;
+		}
+		/* try to reclaim from the global pool */
+		amount = 0;
+		for_each_online_cpu(i) {
+			struct core_info *ci = per_cpu_ptr(core_info, i);
+			if (i == smp_processor_id())
+				continue;
+			if (ci->cur_read_budget < ci->read_budget) {
+				/* reclaim other core's donated budget */
+				int tmp = ci->read_budget - ci->cur_read_budget;
+				ci->cur_read_budget += tmp;
+				amount += tmp;
+			}
+			if (amount > g_qmin)
+				break;
+		}
+		if (amount > 0) {
+			local64_set(&cinfo->read_event->hw.period_left, amount);
+			DEBUG_RECLAIM(trace_printk("globally reclaimed %d\n",
+						   amount));
+			return;
+		}
+	}
+
+        /* no more overflow interrupt */
+	local64_set(&cinfo->read_event->hw.period_left, 0xfffffff);
 
 	/* check if we donated too much */
-	if (budget_used < cinfo->budget) {
+	if (read_budget_used < cinfo->read_budget) {
 		trace_printk("ERR: throttling error\n");
-		cinfo->prev_throttle_error = 1;
+		cinfo->prev_read_throttle_error = 1;
 	}
 
 	if (!cpumask_test_cpu(smp_processor_id(), global->active_mask)) {
@@ -449,13 +514,13 @@
 		}
 	}
 
-	if (cinfo->prev_throttle_error)
+	if (cinfo->prev_read_throttle_error)
 		return;
 	/*
 	 * fail to reclaim. now throttle this core
 	 */
-	DEBUG_RECLAIM(trace_printk("fail to reclaim after %lld nsec.\n",
-				   TM_NS(ktime_get()) - TM_NS(start)));
+	DEBUG_RECLAIM(trace_printk("fail to reclaim after %lld nsec. throttle %s\n",
+				   TM_NS(ktime_get()) - TM_NS(start), current->comm));
 
 	/* wake-up throttle task */
 	cinfo->throttled_task = current;
@@ -466,8 +531,6 @@
 }
 
 
-<<<<<<< HEAD
-=======
 static void memguard_write_process_overflow(struct irq_work *entry)
 {
 	struct core_info *cinfo = this_cpu_ptr(core_info);
@@ -570,7 +633,6 @@
 	wake_up_interruptible(&cinfo->throttle_evt);
 }
 
->>>>>>> 997cdc57
 /**
  * per-core period timer callback
  *
@@ -588,7 +650,8 @@
 	// WARN_ON_ONCE(!in_interrupt());
 
 	/* stop counter */
-	cinfo->event->pmu->stop(cinfo->event, PERF_EF_UPDATE);
+	cinfo->read_event->pmu->stop(cinfo->read_event, PERF_EF_UPDATE);
+	cinfo->write_event->pmu->stop(cinfo->write_event, PERF_EF_UPDATE);
 
 	/* forward timer */
 	orun = hrtimer_forward_now(timer, global->period_in_ktime);
@@ -624,47 +687,42 @@
 	smp_mb();
 	cpumask_set_cpu(cpu, global->active_mask);
 
-<<<<<<< HEAD
-	/* unthrottle tasks (if any) */
-	if (cinfo->throttled_task)
-		target = (struct task_struct *)cinfo->throttled_task;
-	else
-		target = current;
-	cinfo->throttled_task = NULL;
-
-	DEBUG(trace_printk("%p|New period %ld. global->budget=%d\n",
-			   cinfo->throttled_task,
-			   (long)cinfo->period_cnt, global->budget));
-	
-=======
->>>>>>> 997cdc57
 	/* update statistics. */
 	update_statistics(cinfo);
 
 	/* new budget assignment from user */
-	if (cinfo->limit > 0) {
-		/* limit mode */
-		cinfo->budget = cinfo->limit;
-	} 
-
-	/* budget can't be zero? */
-	cinfo->budget = max(cinfo->budget, 1);
-
-	if (cinfo->event->hw.sample_period != cinfo->budget) {
+	if (cinfo->read_limit > 0)
+		cinfo->read_budget = max(cinfo->read_limit, 1);
+	if (cinfo->write_limit > 0)
+		cinfo->write_budget = max(cinfo->write_limit, 1);
+
+	if (cinfo->read_event->hw.sample_period != cinfo->read_budget) {
 		/* new budget is assigned */
-		DEBUG(trace_printk("MSG: new budget %d is assigned\n", 
-				   cinfo->budget));
-		cinfo->event->hw.sample_period = cinfo->budget;
+		trace_printk("MSG: new budget %d is assigned\n", 
+				   cinfo->read_budget);
+		cinfo->read_event->hw.sample_period = cinfo->read_budget;
+	}
+	if (cinfo->write_event->hw.sample_period != cinfo->write_budget) {
+		/* new budget is assigned */
+		trace_printk("MSG: new write budget %d is assigned\n", 
+				   cinfo->write_budget);
+		cinfo->write_event->hw.sample_period = cinfo->write_budget;
 	}
 
 	/* per-task donation policy */
-	cinfo->cur_budget = cinfo->budget;
-
-<<<<<<< HEAD
-	/* setup an interrupt */
-	cinfo->cur_budget = max(1, cinfo->cur_budget);
-	local64_set(&cinfo->event->hw.period_left, cinfo->cur_budget);
-=======
+        if (g_use_reclaim) {
+		/* donate 'expected surplus' ahead of time. */
+		int sur_rd, sur_wr;
+		sur_rd = max(cinfo->read_budget - cinfo->read_used[PREDICTOR], 0);
+		cinfo->cur_read_budget = cinfo->read_budget - sur_rd;
+		sur_wr = max(cinfo->write_budget - cinfo->write_used[PREDICTOR], 0);
+		cinfo->cur_write_budget = cinfo->write_budget - sur_wr;
+		DEBUG_RECLAIM(trace_printk("donated %d %d\n", sur_rd, sur_wr));
+        } else {
+		cinfo->cur_read_budget = cinfo->read_budget;
+		cinfo->cur_write_budget = cinfo->write_budget;
+        }
+
 	/* unthrottle tasks (if any) */
 	cinfo->throttled_task = NULL;
 
@@ -674,52 +732,32 @@
 		local64_set(&cinfo->read_event->hw.period_left, cinfo->cur_read_budget);
 		local64_set(&cinfo->write_event->hw.period_left, cinfo->cur_write_budget);
 	}
->>>>>>> 997cdc57
 
 	/* enable performance counter */
-	cinfo->event->pmu->start(cinfo->event, PERF_EF_RELOAD);
-}
-
-static struct perf_event *init_counter(int cpu, int budget)
+	cinfo->read_event->pmu->start(cinfo->read_event, PERF_EF_RELOAD);
+	cinfo->write_event->pmu->start(cinfo->write_event, PERF_EF_RELOAD);
+}
+
+static struct perf_event *init_counter(int cpu, int budget, int counter_id, void *callback)
 {
 	struct perf_event *event = NULL;
 	struct perf_event_attr sched_perf_hw_attr = {
-		/* use generalized hardware abstraction */
-		.type           = PERF_TYPE_HARDWARE,
-		.config         = PERF_COUNT_HW_CACHE_MISSES,
+		.type		= PERF_TYPE_RAW,
 		.size		= sizeof(struct perf_event_attr),
 		.pinned		= 1,
 		.disabled	= 1,
+		.config         = counter_id,
+		.sample_period  = budget, 
 		.exclude_kernel = 1,   /* TODO: 1 mean, no kernel mode counting */
 	};
-
-	if (g_hw_counter_id >= 0) {
-		/*
-		   known counters for architecture/platforms
-
-		   intel  0x7024   ??
-		          0x08b0   ??
-			  0x412e   PERF_COUNT_HW_CACHE_MISSES
-
-		   ARM    0x17     L2 data cache refill
-
-		   AMD    ???      ???
-
-		 */
-		sched_perf_hw_attr.type           = PERF_TYPE_RAW;
-		sched_perf_hw_attr.config         = g_hw_counter_id;
-	}
-
-	/* select based on requested event type */
-	sched_perf_hw_attr.sample_period = budget;
 
 	/* Try to register using hardware perf events */
 	event = perf_event_create_kernel_counter(
 		&sched_perf_hw_attr,
 		cpu, NULL,
-		event_overflow_callback
+		callback
 #if LINUX_VERSION_CODE > KERNEL_VERSION(3, 2, 0)
-		,NULL
+		, NULL
 #endif
 		);
 
@@ -739,7 +777,7 @@
 	}
 
 	/* success path */
-	pr_info("cpu%d enabled counter.\n", cpu);
+	pr_info("cpu%d enabled counter 0x%x\n", cpu, counter_id);
 
 	return event;
 }
@@ -748,7 +786,9 @@
 {
 	struct memguard_info *global = &memguard_info;
 	struct core_info *cinfo = this_cpu_ptr(core_info);
-	BUG_ON(!cinfo->event);
+	BUG_ON(!cinfo->read_event);
+        BUG_ON(!cinfo->write_event);
+
 
 	/* initialize hr timer */
         hrtimer_init(&cinfo->hr_timer, CLOCK_MONOTONIC, HRTIMER_MODE_REL_PINNED);
@@ -769,14 +809,16 @@
 static void __stop_counter(void *info)
 {
 	struct core_info *cinfo = this_cpu_ptr(core_info);
-	BUG_ON(!cinfo->event);
-
+	BUG_ON(!cinfo->read_event);
+	BUG_ON(!cinfo->write_event);
+	
 	/* stop the kthrottle/i */
 	cinfo->throttled_task = NULL;
 	cinfo->period_cnt = -1; // done
 
 	/* stop the counter */
-	cinfo->event->pmu->stop(cinfo->event, PERF_EF_UPDATE);
+	cinfo->read_event->pmu->stop(cinfo->read_event, PERF_EF_UPDATE);
+	cinfo->write_event->pmu->stop(cinfo->write_event, PERF_EF_UPDATE);
 
 	/* stop timer */
 	hrtimer_cancel(&cinfo->hr_timer);
@@ -796,10 +838,6 @@
 
 	if (copy_from_user(&buf, ubuf, (cnt > BUF_SIZE) ? BUF_SIZE: cnt) != 0)
 		return 0;
-<<<<<<< HEAD
-
-	if (!strncmp(p, "exclusive ", 10))
-=======
 	if (!strncmp(p, "rt ", 3)) {
 		int i, val;
 		sscanf(p+3, "%d %d", &i, &val);
@@ -808,7 +846,6 @@
 	} else if (!strncmp(p, "reclaim ", 8))
 		sscanf(p+8, "%d", &g_use_reclaim);
 	else if (!strncmp(p, "exclusive ", 10))
->>>>>>> 997cdc57
 		sscanf(p+10, "%d", &g_use_exclusive);
 	else
 		pr_info("ERROR: %s\n", p);
@@ -819,10 +856,7 @@
 {
 	struct memguard_info *global = &memguard_info;
 	char buf[BUF_SIZE];
-<<<<<<< HEAD
-=======
 	seq_printf(m, "reclaim: %d\n", g_use_reclaim);
->>>>>>> 997cdc57
 	seq_printf(m, "exclusive: %d\n", g_use_exclusive);
 	cpumap_print_to_pagebuf(1, buf, global->active_mask);
 	seq_printf(m, "active: %s\n", buf);
@@ -853,19 +887,26 @@
 		pr_info("ERR: Requested budget is zero\n");
 		return;
 	}
-<<<<<<< HEAD
-	cinfo->limit = (unsigned long)info;
-	DEBUG_USER(trace_printk("MSG: New budget of Core%d is %d\n",
-				smp_processor_id(), cinfo->budget));
-=======
 	cinfo->read_limit = (unsigned long)info;
 	DEBUG_USER(trace_printk("MSG: New read budget of Core%d is %d\n",
 				smp_processor_id(), cinfo->read_budget));
->>>>>>> 997cdc57
-
-}
-
-static ssize_t memguard_limit_write(struct file *filp,
+
+}
+
+static void __update_write_budget(void *info)
+{
+	struct core_info *cinfo = this_cpu_ptr(core_info);
+
+	if ((unsigned long)info == 0) {
+		pr_info("ERR: Requested budget is zero\n");
+		return;
+	}
+	cinfo->write_limit = (unsigned long)info;
+	DEBUG_USER(trace_printk("MSG: New write budget of Core%d is %d\n",
+				smp_processor_id(), cinfo->write_budget));
+
+}
+static ssize_t memguard_read_limit_write(struct file *filp,
 				    const char __user *ubuf,
 				    size_t cnt, loff_t *ppos)
 {
@@ -906,23 +947,19 @@
 	return cnt;
 }
 
-static int memguard_limit_show(struct seq_file *m, void *v)
+static int memguard_read_limit_show(struct seq_file *m, void *v)
 {
 	int i, cpu;
 	cpu = get_cpu();
 
-<<<<<<< HEAD
-	seq_printf(m, "cpu  |budget (MB/s,pct,weight)\n");
-=======
 	seq_printf(m, "cpu  |budget (MB/s)\t RT?\n");
->>>>>>> 997cdc57
 	seq_printf(m, "-------------------------------\n");
 
 	for_each_online_cpu(i) {
 		struct core_info *cinfo = per_cpu_ptr(core_info, i);
 		int budget = 0;
-		if (cinfo->limit > 0)
-			budget = cinfo->limit;
+		if (cinfo->read_limit > 0)
+			budget = cinfo->read_limit;
 
 		WARN_ON_ONCE(budget == 0);
 		seq_printf(m, "CPU%d: %d (%dMB/s)\t %s\n", 
@@ -934,14 +971,14 @@
 	return 0;
 }
 
-static int memguard_limit_open(struct inode *inode, struct file *filp)
-{
-	return single_open(filp, memguard_limit_show, NULL);
-}
-
-static const struct file_operations memguard_limit_fops = {
-	.open		= memguard_limit_open,
-	.write          = memguard_limit_write,
+static int memguard_read_limit_open(struct inode *inode, struct file *filp)
+{
+	return single_open(filp, memguard_read_limit_show, NULL);
+}
+
+static const struct file_operations memguard_read_limit_fops = {
+	.open		= memguard_read_limit_open,
+	.write          = memguard_read_limit_write,
 	.read		= seq_read,
 	.llseek		= seq_lseek,
 	.release	= single_release,
@@ -965,8 +1002,8 @@
 			struct core_info *cinfo = per_cpu_ptr(core_info, i);
 			u64 budget, used, util;
 
-			budget = cinfo->budget;
-			used = cinfo->used[j];
+			budget = cinfo->read_budget;
+			used = cinfo->read_used[j];
 			util = div64_u64(used * 100, (budget) ? budget : 1);
 			seq_printf(m, "%llu ", util);
 		}
@@ -980,8 +1017,8 @@
 		struct core_info *cinfo = per_cpu_ptr(core_info, i);
 		u64 total_budget, total_used, result;
 
-		total_budget = cinfo->overall.assigned_budget;
-		total_used   = cinfo->overall.used_budget;
+		total_budget = cinfo->overall.assigned_read_budget;
+		total_used   = cinfo->overall.used_read_budget;
 		result       = div64_u64(total_used * 100, 
 					 (total_budget) ? total_budget : 1 );
 		seq_printf(m, "%lld ", result);
@@ -1002,8 +1039,6 @@
 	.release	= single_release,
 };
 
-<<<<<<< HEAD
-=======
 static ssize_t memguard_write_limit_write(struct file *filp,
 				    const char __user *ubuf,
 				    size_t cnt, loff_t *ppos)
@@ -1081,7 +1116,6 @@
 	.llseek		= seq_lseek,
 	.release	= single_release,
 };
->>>>>>> 997cdc57
 static int memguard_init_debugfs(void)
 {
 
@@ -1090,8 +1124,11 @@
 	debugfs_create_file("control", 0444, memguard_dir, NULL,
 			    &memguard_control_fops);
 
-	debugfs_create_file("limit", 0444, memguard_dir, NULL,
-			    &memguard_limit_fops);
+	debugfs_create_file("read_limit", 0444, memguard_dir, NULL,
+			    &memguard_read_limit_fops);
+				
+	debugfs_create_file("write_limit", 0444, memguard_dir, NULL,
+			    &memguard_write_limit_fops);
 
 	debugfs_create_file("usage", 0666, memguard_dir, NULL,
 			    &memguard_usage_fops);
@@ -1147,8 +1184,6 @@
 	memset(global, 0, sizeof(struct memguard_info));
 	zalloc_cpumask_var(&global->throttle_mask, GFP_NOWAIT);
 	zalloc_cpumask_var(&global->active_mask, GFP_NOWAIT);
-	g_budget_mb = (int *)kmalloc(num_online_cpus()*sizeof(int), GFP_KERNEL);
-
 	if (g_period_us < 0 || g_period_us > 1000000) {
 		printk(KERN_INFO "Must be 0 < period < 1 sec\n");
 		return -ENODEV;
@@ -1160,34 +1195,39 @@
 	cpumask_copy(global->active_mask, cpu_online_mask);
 
 	pr_info("NR_CPUS: %d, online: %d\n", NR_CPUS, num_online_cpus());
-	if (g_hw_counter_id >= 0) pr_info("RAW HW COUNTER ID: 0x%x\n", g_hw_counter_id);
+	if (g_read_counter_id >= 0)
+		pr_info("RAW HW READ COUNTER ID: 0x%x\n", g_read_counter_id);
+	if (g_write_counter_id >= 0)
+		pr_info("RAW HW WRITE COUNTER ID: 0x%x\n", g_write_counter_id);	
 	pr_info("HZ=%d, g_period_us=%d\n", HZ, g_period_us);
+
+	g_qmin = convert_mb_to_events(DEFAULT_QMIN_MB); // default 1000MB/s
 
 	pr_info("Initilizing perf counter\n");
 	core_info = alloc_percpu(struct core_info);
 
 	for_each_online_cpu(i) {
-		struct core_info *cinfo;
-		int budget;
-
-		cinfo = per_cpu_ptr(core_info, i);
+		struct core_info *cinfo = per_cpu_ptr(core_info, i);
+		int read_budget, write_budget;
 
 		/* initialize counter h/w & event structure */
-                g_budget_mb[i] = 100000; // no limit
-
-		budget = convert_mb_to_events(g_budget_mb[i]);
-		pr_info("budget[%d] = %d (%d MB)\n", i, budget, g_budget_mb[i]);
+		read_budget = convert_mb_to_events(DEFAULT_RD_BUDGET_MB);
+		write_budget = convert_mb_to_events(DEFAULT_WR_BUDGET_MB);
 
 		/* initialize per-core data structure */
 		memset(cinfo, 0, sizeof(struct core_info));
 
 		/* create performance counter */
-		cinfo->event = init_counter(i, budget);
-		if (!cinfo->event)
+		cinfo->read_event = init_counter(i, read_budget, g_read_counter_id,
+						 event_overflow_callback);
+		cinfo->write_event = init_counter(i, write_budget, g_write_counter_id,
+						  event_write_overflow_callback);
+		if (!cinfo->read_event || !cinfo->write_event)
 			break;
 
 		/* initialize budget */
-		cinfo->budget = cinfo->limit = cinfo->event->hw.sample_period;
+		cinfo->read_budget = cinfo->read_limit = cinfo->read_event->hw.sample_period;
+		cinfo->write_budget = cinfo->write_limit = cinfo->write_event->hw.sample_period;
 
 		/* throttled task pointer */
 		cinfo->throttled_task = NULL;
@@ -1197,11 +1237,16 @@
 		/* initialize statistics */
 		/* update local period information */
 		cinfo->period_cnt = 0;
-		cinfo->used[0] = cinfo->used[1] = cinfo->used[2] =
-			cinfo->budget; /* initial condition */
-		cinfo->cur_budget = cinfo->budget;
-		cinfo->overall.used_budget = 0;
-		cinfo->overall.assigned_budget = 0;
+		cinfo->read_used[0] = cinfo->read_used[1] = cinfo->read_used[2] =
+			cinfo->read_budget; /* initial condition */
+		cinfo->cur_read_budget = cinfo->read_budget;
+		cinfo->overall.used_read_budget = 0;
+		cinfo->overall.assigned_read_budget = 0;
+        
+        	cinfo->cur_write_budget = cinfo->write_budget;
+        	cinfo->overall.used_write_budget = 0;
+        	cinfo->overall.assigned_write_budget = 0;
+        
 		cinfo->overall.throttled_time_ns = 0;
 		cinfo->overall.throttled = 0;
 		cinfo->overall.throttled_error = 0;
@@ -1212,7 +1257,8 @@
 		print_core_info(smp_processor_id(), cinfo);
 
 		/* initialize nmi irq_work_queue */
-		init_irq_work(&cinfo->pending, memguard_process_overflow);
+		init_irq_work(&cinfo->read_pending, memguard_read_process_overflow);
+        	init_irq_work(&cinfo->write_pending, memguard_write_process_overflow);
 
 		/* create and wake-up throttle threads */
 		cinfo->throttle_thread =
@@ -1221,8 +1267,9 @@
 					       cpu_to_node(i),
 					       "kthrottle/%d", i);
 
-		perf_event_enable(cinfo->event);
-
+		perf_event_enable(cinfo->read_event);
+		perf_event_enable(cinfo->write_event);	
+		
 		BUG_ON(IS_ERR(cinfo->throttle_thread));
 		kthread_bind(cinfo->throttle_thread, i);
 		wake_up_process(cinfo->throttle_thread);
@@ -1253,9 +1300,13 @@
 		struct core_info *cinfo = per_cpu_ptr(core_info, i);
 		pr_info("Stopping kthrottle/%d\n", i);
 		kthread_stop(cinfo->throttle_thread);
-		perf_event_disable(cinfo->event);
-		perf_event_release_kernel(cinfo->event); 
-		cinfo->event = NULL; 
+		perf_event_disable(cinfo->read_event);
+		perf_event_release_kernel(cinfo->read_event); 
+		cinfo->read_event = NULL; 
+        
+	        perf_event_disable(cinfo->write_event);
+       		perf_event_release_kernel(cinfo->write_event);
+        	cinfo->write_event = NULL;
 	}
 
 	/* remove debugfs entries */
@@ -1265,12 +1316,6 @@
 	free_cpumask_var(global->throttle_mask);
 	free_cpumask_var(global->active_mask);
 	free_percpu(core_info);
-<<<<<<< HEAD
-	kfree(g_budget_mb);
-
-	put_online_cpus();
-=======
->>>>>>> 997cdc57
 	pr_info("module uninstalled successfully\n");
 	return;
 }
