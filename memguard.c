--- conflicted
+++ resolved
@@ -49,12 +49,7 @@
 #if LINUX_VERSION_CODE > KERNEL_VERSION(3, 8, 0)
 #  include <linux/sched/rt.h>
 #endif
-<<<<<<< HEAD
-/* #include <linux/cpu.h> */
-/* #include <asm/idle.h> */
-=======
 #include <linux/sched.h>
->>>>>>> 4d26a426
 
 /**************************************************************************
  * Public Definitions
@@ -215,16 +210,10 @@
 /**************************************************************************
  * Module main code
  **************************************************************************/
-<<<<<<< HEAD
-
-static int memguard_cpu_callback(struct notifier_block *nfb,
-					 unsigned long action, void *hcpu)
-=======
 /* similar to on_each_cpu_mask(), but this must be called with IRQ disabled */
 static void memguard_on_each_cpu_mask(const struct cpumask *mask, 
 				      smp_call_func_t func,
 				      void *info, bool wait)
->>>>>>> 4d26a426
 {
 	int cpu = smp_processor_id();
 	smp_call_function_many(mask, func, info, wait);
@@ -233,15 +222,6 @@
 	}
 }
 
-<<<<<<< HEAD
-static struct notifier_block memguard_cpu_notifier =
-{
-	.notifier_call = memguard_cpu_callback,
-};
-
-
-=======
->>>>>>> 4d26a426
 /** convert MB/s to #of events (i.e., LLC miss counts) per 1ms */
 static inline u64 convert_mb_to_events(int mb)
 {
@@ -864,16 +844,10 @@
 	struct memguard_info *global = &memguard_info;
 	char buf[BUF_SIZE];
 	seq_printf(m, "exclusive: %d\n", g_use_exclusive);
-<<<<<<< HEAD
-	seq_printf(m, "taskprio: %d\n", g_use_task_priority);
-	seq_printf(m, "active: %*pbl\n", cpumask_pr_args(global->active_mask));
-	seq_printf(m, "throttle: %*pbl\n", cpumask_pr_args(global->throttle_mask));	
-=======
 	cpumap_print_to_pagebuf(1, buf, global->active_mask);
 	seq_printf(m, "active: %s\n", buf);
 	cpumap_print_to_pagebuf(1, buf, global->throttle_mask);	
 	seq_printf(m, "throttle: %s\n", buf);
->>>>>>> 4d26a426
 	return 0;
 }
 
