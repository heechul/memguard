/**
 * Memory bandwidth controller for multi-core systems
 *
 * Copyright (C) 2013  Heechul Yun <heechul@illinois.edu>
 *
 * This file is distributed under the University of Illinois Open Source
 * License. See LICENSE.TXT for details.
 *
 */

/**************************************************************************
 * Conditional Compilation Options
 **************************************************************************/
#define pr_fmt(fmt) KBUILD_MODNAME ": " fmt

#define USE_DEBUG  1
<<<<<<< HEAD
#define USE_RCFS   1
=======
#define USE_BWLOCK_DYNPRIO 1
>>>>>>> 6793db4c

/**************************************************************************
 * Included Files
 **************************************************************************/
#include <linux/version.h>
#include <linux/kernel.h>
#include <linux/module.h>
#include <linux/hrtimer.h>
#include <linux/ktime.h>
#include <linux/smp.h> /* IPI calls */
#include <linux/irq_work.h>
#include <linux/hardirq.h>
#include <linux/perf_event.h>
#include <linux/delay.h>
#include <linux/debugfs.h>
#include <linux/seq_file.h>
#include <asm/atomic.h>
#include <linux/slab.h>
#include <linux/vmalloc.h>
#include <linux/uaccess.h>
#include <linux/notifier.h>
#include <linux/kthread.h>
#include <linux/printk.h>
#include <linux/interrupt.h>
#if LINUX_VERSION_CODE > KERNEL_VERSION(3, 8, 0)
#  include <linux/sched/rt.h>
#endif
#include <linux/cpu.h>
#include <asm/idle.h>
#include <linux/sched.h>

/**************************************************************************
 * Public Definitions
 **************************************************************************/
#define MAX_NCPUS 32
#define CACHE_LINE_SIZE 64

#if USE_DEBUG
#  define DEBUG(x)
#  define DEBUG_RECLAIM(x)
#  define DEBUG_USER(x)
<<<<<<< HEAD
#  define DEBUG_BWLOCK(x) x
#  define DEBUG_PROFILE(x) x
#  define DEBUG_RCFS(x) x
=======
#  define DEBUG_BWLOCK(x)
#  define DEBUG_PROFILE(x)
>>>>>>> 6793db4c
#else
#  define DEBUG(x) 
#  define DEBUG_RECLAIM(x)
#  define DEBUG_USER(x)
#  define DEBUG_BWLOCK(x)
#  define DEBUG_PROFILE(x)
#  define DEBUG_RCFS(x)
#endif

#define BUF_SIZE 256
#define PREDICTOR 1  /* 0 - used, 1 - ewma(a=1/2), 2 - ewma(a=1/4) */

/**************************************************************************
 * Public Types
 **************************************************************************/
struct memstat{
	u64 used_budget;         /* used budget*/
	u64 assigned_budget;
	u64 throttled_time_ns;   
	int throttled;           /* throttled period count */
	u64 throttled_error;     /* throttled & error */
	int throttled_error_dist[10]; /* pct distribution */
	int exclusive;           /* exclusive period count */
	u64 exclusive_ns;        /* exclusive mode real-time duration */
	u64 exclusive_bw;        /* exclusive mode used bandwidth */
};

#if USE_BWLOCK_DYNPRIO

#define MAX_DYNPRIO_TSKS 20
#define NICE_TO_PRIO(nice)	(MAX_RT_PRIO + (nice) + 20)
#define PRIO_TO_NICE(prio)	((prio) - MAX_RT_PRIO - 20)

struct dynprio {
	struct task_struct *task;
	int origprio;
	ktime_t start;
};
#endif

/* percpu info */
struct core_info {
	/* user configurations */
	int budget;              /* assigned budget */

	int limit;               /* limit mode (exclusive to weight)*/
	int weight;              /* weight mode (exclusive to limit)*/
	int wsum;                /* local copy of global->wsum */
#if USE_BWLOCK_DYNPRIO
	struct dynprio dprio[100];
	int dprio_cnt;
#endif
	/* for control logic */
	int cur_budget;          /* currently available budget */

	struct task_struct * throttled_task;
	
	ktime_t throttled_time;  /* absolute time when throttled */

	u64 old_val;             /* hold previous counter value */
	int prev_throttle_error; /* check whether there was throttle error in 
				    the previous period */

	u64 exclusive_vtime;     /* exclusive mode vtime for scheduling */

	int exclusive_mode;      /* 1 - if in exclusive mode */
	ktime_t exclusive_time;  /* time when exclusive mode begins */

	struct irq_work	pending; /* delayed work for NMIs */
	struct perf_event *event;/* performance counter i/f */

	struct perf_event *cycle_event; /* PMC: cycles */
	struct perf_event *instr_event; /* PMC: retired instructions */

	struct task_struct *throttle_thread;  /* forced throttle idle thread */
	wait_queue_head_t throttle_evt; /* throttle wait queue */

	/* statistics */
	struct memstat overall;  /* stat for overall periods. reset by user */
	int used[3];             /* EWMA memory load */
	long period_cnt;         /* active periods count */
};

/* global info */
struct memguard_info {
	int master;
	ktime_t period_in_ktime;
	ktime_t cur_period_start;
	int start_tick;
	int budget;              /* reclaimed budget */
	long period_cnt;
	spinlock_t lock;
	int max_budget;          /* \sum(cinfo->budget) */

	cpumask_var_t throttle_mask;
	cpumask_var_t active_mask;
	atomic_t wsum;
	int bwlocked_cores;
	struct hrtimer hr_timer;
};


/**************************************************************************
 * Global Variables
 **************************************************************************/
static struct memguard_info memguard_info;
static struct core_info __percpu *core_info;

static char *g_hw_type = "";
static int g_period_us = 1000;
static int g_use_reclaim = 0; /* minimum remaining time to reclaim */
static int g_use_bwlock = 1;
static int g_use_exclusive = 0;
static int g_use_task_priority = 0;
static int g_budget_pct[MAX_NCPUS];
static int g_budget_cnt = 4;
static int g_budget_min_value = 1000;
static int g_budget_max_bw = 1200; /* MB/s. best=6000 MB/s, worst=1200 MB/s */ 

static struct dentry *memguard_dir;

static int g_test = 0;

extern int bwlock_mode;

/* copied from kernel/sched/sched.h */
static const int prio_to_weight[40] = {
 /* -20 */     88761,     71755,     56483,     46273,     36291,
 /* -15 */     29154,     23254,     18705,     14949,     11916,
 /* -10 */      9548,      7620,      6100,      4904,      3906,
 /*  -5 */      3121,      2501,      1991,      1586,      1277,
 /*   0 */      1024,       820,       655,       526,       423,
 /*   5 */       335,       272,       215,       172,       137,
 /*  10 */       110,        87,        70,        56,        45,
 /*  15 */        36,        29,        23,        18,        15,
};

static const u32 prio_to_wmult[40] = {
 /* -20 */     48388,     59856,     76040,     92818,    118348,
 /* -15 */    147320,    184698,    229616,    287308,    360437,
 /* -10 */    449829,    563644,    704093,    875809,   1099582,
 /*  -5 */   1376151,   1717300,   2157191,   2708050,   3363326,
 /*   0 */   4194304,   5237765,   6557202,   8165337,  10153587,
 /*   5 */  12820798,  15790321,  19976592,  24970740,  31350126,
 /*  10 */  39045157,  49367440,  61356676,  76695844,  95443717,
 /*  15 */ 119304647, 148102320, 186737708, 238609294, 286331153,
};

/* should be defined in the scheduler code */
static int sysctl_maxperf_bw_mb = 100000;
static int sysctl_throttle_bw_mb = 100;

/**************************************************************************
 * External Function Prototypes
 **************************************************************************/
extern int idle_cpu(int cpu);
extern int nr_bwlocked_cores(void);
extern void register_get_cpi(int (*func_ptr)(void));

/**************************************************************************
 * Local Function Prototypes
 **************************************************************************/
static int self_test(void);
static void __reset_stats(void *info);
static void period_timer_callback_slave(void *info);
enum hrtimer_restart period_timer_callback_master(struct hrtimer *timer);
static void memguard_process_overflow(struct irq_work *entry);
static int throttle_thread(void *arg);
static void memguard_on_each_cpu_mask(const struct cpumask *mask,
				      smp_call_func_t func,
				      void *info, bool wait);

/**************************************************************************
 * Module parameters
 **************************************************************************/

module_param(g_test, int, S_IRUSR | S_IWUSR | S_IRGRP | S_IWGRP);
MODULE_PARM_DESC(g_test, "number of test iterations");

module_param(g_hw_type, charp,  S_IRUSR | S_IWUSR | S_IRGRP | S_IWGRP);
MODULE_PARM_DESC(g_hw_type, "hardware type");

module_param(g_use_reclaim, int, S_IRUSR | S_IWUSR | S_IRGRP | S_IWGRP);
MODULE_PARM_DESC(g_use_reclaim, "enable/disable reclaim");

module_param(g_use_bwlock, int, S_IRUSR | S_IWUSR | S_IRGRP | S_IWGRP);
MODULE_PARM_DESC(g_use_bwlock, "enable/disable reclaim");

module_param(g_period_us, int, S_IRUSR | S_IWUSR | S_IRGRP | S_IWGRP);
MODULE_PARM_DESC(g_period_us, "throttling period in usec");

module_param_array(g_budget_pct, int, &g_budget_cnt, 0000);
MODULE_PARM_DESC(g_budget_pct, "array of budget per cpu");

module_param(g_budget_max_bw, int, S_IRUSR | S_IWUSR | S_IRGRP | S_IWGRP);
MODULE_PARM_DESC(g_budget_max_bw, "maximum memory bandwidth (MB/s)");

/**************************************************************************
 * Module main code
 **************************************************************************/
/* similar to on_each_cpu_mask(), but this must be called with IRQ disabled */
static void memguard_on_each_cpu_mask(const struct cpumask *mask, 
				      smp_call_func_t func,
				      void *info, bool wait)
{
	int cpu = smp_processor_id();
	smp_call_function_many(mask, func, info, wait);
	if (cpumask_test_cpu(cpu, mask)) {
		func(info);
	}
}

static int __cpuinit memguard_cpu_callback(struct notifier_block *nfb,
					 unsigned long action, void *hcpu)
{
	unsigned int cpu = (unsigned long)hcpu;
	
	switch (action) {
	case CPU_ONLINE:
	case CPU_ONLINE_FROZEN:
		trace_printk("CPU%d is online\n", cpu);
		break;
	case CPU_DEAD:
	case CPU_DEAD_FROZEN:
		trace_printk("CPU%d is offline\n", cpu);
		break;
	}
	return NOTIFY_OK;
}

static struct notifier_block __cpuinitdata memguard_cpu_notifier =
{
	.notifier_call = memguard_cpu_callback,
};


/** convert MB/s to #of events (i.e., LLC miss counts) per 1ms */
static inline u64 convert_mb_to_events(int mb)
{
	return div64_u64((u64)mb*1024*1024,
			 CACHE_LINE_SIZE* (1000000/g_period_us));
}
static inline int convert_events_to_mb(u64 events)
{
	int divisor = g_period_us*1024*1024;
	int mb = div64_u64(events*CACHE_LINE_SIZE*1000000 + (divisor-1), divisor);
	return mb;
}

static inline void print_current_context(void)
{
	trace_printk("in_interrupt(%ld)(hard(%ld),softirq(%d)"
		     ",in_nmi(%d)),irqs_disabled(%d)\n",
		     in_interrupt(), in_irq(), (int)in_softirq(),
		     (int)in_nmi(), (int)irqs_disabled());
}

/** read current counter value. */
static inline u64 perf_event_count(struct perf_event *event)
{
	return local64_read(&event->count) + 
		atomic64_read(&event->child_count);
}

/** return used event in the current period */
static inline u64 memguard_event_used(struct core_info *cinfo)
{
	return perf_event_count(cinfo->event) - cinfo->old_val;
}

static void print_core_info(int cpu, struct core_info *cinfo)
{
	pr_info("CPU%d: budget: %d, cur_budget: %d, period: %ld\n", 
	       cpu, cinfo->budget, cinfo->cur_budget, cinfo->period_cnt);
}

#if USE_RCFS
/* return cpi value of the calling core */
static int get_cpi(void)
{
	struct core_info *cinfo = this_cpu_ptr(core_info);
	u64 old_val, new_val;
	u64 delta_cycles, delta_instrs;
	int wcpi;

	BUG_ON(!cinfo->cycle_event);
	BUG_ON(!cinfo->instr_event);

	old_val = local64_read(&cinfo->cycle_event->count);
	cinfo->cycle_event->pmu->stop(cinfo->cycle_event, PERF_EF_UPDATE);
	new_val = local64_read(&cinfo->cycle_event->count);
	delta_cycles = new_val - old_val;

	old_val = local64_read(&cinfo->instr_event->count);
	cinfo->instr_event->pmu->stop(cinfo->instr_event, PERF_EF_UPDATE);
	new_val = local64_read(&cinfo->instr_event->count);
	delta_instrs = new_val - old_val;
	wcpi = (int)div64_u64(delta_cycles * 1024, delta_instrs + 1);

	cinfo->cycle_event->pmu->start(cinfo->cycle_event, 0);
	cinfo->cycle_event->pmu->start(cinfo->instr_event, 0);
	
	DEBUG_RCFS(trace_printk("d_cycle: %lld d_instr: %lld wcpi: %d\n",
				delta_cycles, delta_instrs, wcpi));

	return wcpi;
}
#endif

static int mg_nr_bwlocked_cores(void)
{
	struct memguard_info *global = &memguard_info;
	int i;
	int nr = nr_bwlocked_cores(); /* check running tasks */
	for_each_cpu(i, global->throttle_mask) {
		struct task_struct *t = (struct task_struct *)
			per_cpu_ptr(core_info, i)->throttled_task;
		if (t && t->bwlock_val > 0)
			nr += t->bwlock_val;
	}
	return nr;
}


/**
 * update per-core usage statistics
 */
void update_statistics(struct core_info *cinfo)
{
	/* counter must be stopped by now. */
	s64 new;
	int used;
	u64 exclusive_vtime = 0;

	new = perf_event_count(cinfo->event);
	used = (int)(new - cinfo->old_val); 

	cinfo->old_val = new;
	cinfo->overall.used_budget += used;
	cinfo->overall.assigned_budget += cinfo->budget;

	/* EWMA filtered per-core usage statistics */
	cinfo->used[0] = used;
	cinfo->used[1] = (cinfo->used[1] * (2-1) + used) >> 1; 
	/* used[1]_k = 1/2 used[1]_k-1 + 1/2 used */
	cinfo->used[2] = (cinfo->used[2] * (4-1) + used) >> 2; 
	/* used[2]_k = 3/4 used[2]_k-1 + 1/4 used */

	/* core is currently throttled. */
	if (cinfo->throttled_task) {
		cinfo->overall.throttled_time_ns +=
			(ktime_get().tv64 - cinfo->throttled_time.tv64);
		cinfo->overall.throttled++;
	}

	/* throttling error condition:
	   I was too aggressive in giving up "unsed" budget */
	if (cinfo->prev_throttle_error && used < cinfo->budget) {
		int diff = cinfo->budget - used;
		int idx;
		cinfo->overall.throttled_error ++; // += diff;
		BUG_ON(cinfo->budget == 0);
		idx = (int)(diff * 10 / cinfo->budget);
		cinfo->overall.throttled_error_dist[idx]++;
		trace_printk("ERR: throttled_error: %d < %d\n", used, cinfo->budget);
		/* compensation for error to catch-up*/
		cinfo->used[PREDICTOR] = cinfo->budget + diff;
	}
	cinfo->prev_throttle_error = 0;

	/* I was the lucky guy who used the DRAM exclusively */
	if (cinfo->exclusive_mode) {
		struct memguard_info *global = &memguard_info;
		int wsum = 0;
		int i;
		u64 exclusive_ns, exclusive_bw;

		/* used time */
		exclusive_ns = (ktime_get().tv64 - cinfo->exclusive_time.tv64);
		
		/* used bw */
		exclusive_bw = (cinfo->used[0] - cinfo->budget);

		if (g_use_exclusive == 3)
			exclusive_vtime = exclusive_ns;
		else if (g_use_exclusive == 4)
			exclusive_vtime = exclusive_bw;
		else
			exclusive_vtime = 0;

		if (cinfo->weight > 0) {
			/* weighted vtime (used by scheduler on throttle) */
			for_each_cpu(i, global->active_mask)
				wsum += per_cpu_ptr(core_info, i)->weight;
			cinfo->exclusive_vtime += 
				div64_u64((u64)exclusive_vtime * wsum, 
					  cinfo->weight);
		} else
			cinfo->exclusive_vtime += exclusive_vtime;

		cinfo->overall.exclusive_ns += exclusive_ns;
		cinfo->overall.exclusive_bw += exclusive_bw;
		cinfo->exclusive_mode = 0;
		cinfo->overall.exclusive++;
	}
	DEBUG_PROFILE(trace_printk("%lld %d %p CPU%d org: %d cur: %d period: %ld\n",
			   new, used, cinfo->throttled_task,
			   smp_processor_id(), 
			   cinfo->budget,
			   cinfo->cur_budget,
			   cinfo->period_cnt));
}


/**
 * budget is used up. PMU generate an interrupt
 * this run in hardirq, nmi context with irq disabled
 */
static void event_overflow_callback(struct perf_event *event,
#if LINUX_VERSION_CODE < KERNEL_VERSION(3, 2, 0)
				    int nmi,
#endif
				    struct perf_sample_data *data,
				    struct pt_regs *regs)
{
	struct core_info *cinfo = this_cpu_ptr(core_info);
	BUG_ON(!cinfo);
	irq_work_queue(&cinfo->pending);
}

/* must be in hardirq context */
static int donate_budget(long cur_period, int budget)
{
	struct memguard_info *global = &memguard_info;
	spin_lock(&global->lock);
	if (global->period_cnt == cur_period) {
		global->budget += budget;
	}
	spin_unlock(&global->lock);
	return global->budget;
}

/* must be in hardirq context */
static int reclaim_budget(long cur_period, int budget)
{
	struct memguard_info *global = &memguard_info;
	int reclaimed = 0;
	spin_lock(&global->lock);
	if (global->period_cnt == cur_period) {
		reclaimed = min(budget, global->budget);
		global->budget -= reclaimed;
	}
	spin_unlock(&global->lock);
	return reclaimed;
}

/**
 * reclaim local budget from global budget pool
 */
static int request_budget(struct core_info *cinfo)
{
	int amount = 0;
	int budget_used = memguard_event_used(cinfo);

	BUG_ON(!cinfo);

	if (budget_used < cinfo->budget && current->policy == SCHED_NORMAL) {
		/* didn't used up my original budget */
		amount = cinfo->budget - budget_used;
	} else {
		/* I'm requesting more than I originall assigned */
		amount = g_budget_min_value;
	}

	if (amount > 0) {
		/* successfully reclaim my budget */
		amount = reclaim_budget(cinfo->period_cnt, amount);
	}
	return amount;
}

/**
 * called by process_overflow
 */
static void __unthrottle_core(void *info)
{
	struct core_info *cinfo = this_cpu_ptr(core_info);
	if (cinfo->throttled_task) {
		cinfo->exclusive_mode = 1;
		cinfo->exclusive_time = ktime_get();

		cinfo->throttled_task = NULL;
		smp_wmb();
		DEBUG_RECLAIM(trace_printk("exclusive mode begin\n"));
	}
}

static void __newperiod(void *info)
{
	long period = (long)info;
	ktime_t start = ktime_get();
	struct memguard_info *global = &memguard_info;
	
	spin_lock(&global->lock);
	if (period == global->period_cnt) {
		ktime_t new_expire = ktime_add(start, global->period_in_ktime);
		long new_period = ++global->period_cnt;
		global->budget = 0;
		spin_unlock(&global->lock);

		/* arrived before timer interrupt is called */
		hrtimer_start_range_ns(&global->hr_timer, new_expire,
				       0, HRTIMER_MODE_ABS_PINNED);
		DEBUG(trace_printk("begin new period\n"));

		on_each_cpu(period_timer_callback_slave, (void *)new_period, 0);
	} else
		spin_unlock(&global->lock);
}

#ifdef USE_BWLOCK_DYNPRIO
static void set_load_weight(struct task_struct *p)
{
	int prio = p->static_prio - MAX_RT_PRIO;
	struct load_weight *load = &p->se.load;
	load->weight = prio_to_weight[prio];
	load->inv_weight = prio_to_wmult[prio];
}

void intr_set_user_nice(struct task_struct *p, long nice)
{
	if (task_nice(p) == nice || nice < -20 || nice > 19)
		return;

	if (p->policy != SCHED_NORMAL)
		return;

	p->static_prio = NICE_TO_PRIO(nice);
	set_load_weight(p);
	p->prio = p->static_prio;
}
#endif

/**
 * memory overflow handler.
 * must not be executed in NMI context. but in hard irq context
 */
static void memguard_process_overflow(struct irq_work *entry)
{
	struct core_info *cinfo = this_cpu_ptr(core_info);
	struct memguard_info *global = &memguard_info;
	int i, n;
	int amount = 0;
	ktime_t start, dur;
	s64 budget_used;

	start = ktime_get();

	BUG_ON(in_nmi() || !in_irq());
	WARN_ON_ONCE(cinfo->budget > global->max_budget);

	spin_lock(&global->lock);
	if (!cpumask_test_cpu(smp_processor_id(), global->active_mask)) {
		spin_unlock(&global->lock);
		trace_printk("ERR: not active\n");
		return;
	} else if (global->period_cnt != cinfo->period_cnt) {
		trace_printk("ERR: global(%ld) != local(%ld) period mismatch\n",
			     global->period_cnt, cinfo->period_cnt);
		spin_unlock(&global->lock);
		return;
	}
	spin_unlock(&global->lock);

	budget_used = memguard_event_used(cinfo);

	/* erroneous overflow, that could have happend before period timer
	   stop the pmu */
	if (budget_used < cinfo->cur_budget) {
		trace_printk("ERR: overflow in timer. used %lld < cur_budget %d. ignore\n",
			     budget_used, cinfo->cur_budget);
		return;
	}

	/* try to reclaim budget from the global pool */
	amount = request_budget(cinfo);
	if (amount > 0) {
		cinfo->cur_budget += amount;
		local64_set(&cinfo->event->hw.period_left, amount);
		DEBUG_RECLAIM(trace_printk("successfully reclaimed %d\n", amount));
		return;
	}

	/* no more overflow interrupt */
	local64_set(&cinfo->event->hw.period_left, 0xfffffff);

	/* check if we donated too much */
	if (budget_used < cinfo->budget) {
		trace_printk("ERR: throttling error\n");
		cinfo->prev_throttle_error = 1;
	}

	/* we are going to be throttled */
	spin_lock(&global->lock);
	cpumask_set_cpu(smp_processor_id(), global->throttle_mask);
	if (cpumask_equal(global->throttle_mask, global->active_mask)) {
		/* all other cores are alreay throttled */
		spin_unlock(&global->lock);
		if (g_use_exclusive == 1) {
			/* algorithm 1: last one get all remaining time */
			cinfo->exclusive_mode = 1;
			cinfo->exclusive_time = ktime_get();
			DEBUG_RECLAIM(trace_printk("exclusive mode begin\n"));
			return;
		} else if (g_use_exclusive == 2) {
			/* algorithm 2: wakeup all (i.e., non regulation) */
			smp_call_function(__unthrottle_core, NULL, 0);
			cinfo->exclusive_mode = 1;
			cinfo->exclusive_time = ktime_get();
			DEBUG_RECLAIM(trace_printk("exclusive mode begin\n"));
			return;
		} else if (g_use_exclusive == 3 || g_use_exclusive == 4) {
			/* algorithm 3: CFS based on exclusive_vtime_ns */
			int target_cpu = smp_processor_id(); /* wake up cpu */
			u64 min_vtime = 0;
			int i;
			for_each_cpu(i, global->active_mask) {
				u64 cur_vtime = per_cpu_ptr(core_info, i)
					->exclusive_vtime;
				if (min_vtime == 0 || cur_vtime < min_vtime) {
					min_vtime = cur_vtime;
					target_cpu = i;
				}
			}
			if (target_cpu == smp_processor_id()) {
				cinfo->exclusive_mode = 1;
				cinfo->exclusive_time = ktime_get();
				DEBUG_RECLAIM(trace_printk("exclusive%d mode begin"
							   "vtime: %lld\n", 
							   cinfo->exclusive_mode,
							   cinfo->exclusive_vtime));
				return;
			}
			smp_call_function_single(
				target_cpu, __unthrottle_core, NULL, 0);
			/* i'll be throttled */
		} else if (g_use_exclusive == 5) {
			smp_call_function_single(global->master, __newperiod, 
					  (void *)cinfo->period_cnt, 0);
			return;
		} else if (g_use_exclusive > 5) {
			trace_printk("ERR: Unsupported exclusive mode %d\n", 
				     g_use_exclusive);
			return;
		} else if (g_use_exclusive != 0 &&
			   cpumask_weight(global->active_mask) == 1) {
			trace_printk("ERR: don't throttle one active core\n");
			return;
		}
	} else
		spin_unlock(&global->lock);
	

	if (cinfo->prev_throttle_error)
		return;
	/*
	 * fail to reclaim. now throttle this core
	 */
	DEBUG_RECLAIM(trace_printk("fail to reclaim after %lld nsec.\n",
				   ktime_get().tv64 - start.tv64));

	/* wake-up throttle task */
	cinfo->throttled_task = current;
	cinfo->throttled_time = start;

#ifdef USE_BWLOCK_DYNPRIO
	/* dynamically lower the throttled task's priority */
	// TBD: register the 'current' task
	for (i = 0; i < cinfo->dprio_cnt; i++) {
		if (cinfo->dprio[i].task == current)
			break;
	}
	if (i == cinfo->dprio_cnt && i < MAX_DYNPRIO_TSKS) {
		cinfo->dprio[i].task = current;
		cinfo->dprio[i].start = start;
		cinfo->dprio[i].origprio = task_nice(current);
		cinfo->dprio_cnt++;
	}

	dur = ktime_sub(start, global->cur_period_start);
	n = 19 - 20 * (dur.tv64/1000) / g_period_us;
	DEBUG_BWLOCK(trace_printk("dynprio %6s %d\n", current->comm, n));
	intr_set_user_nice(current, n);
#endif
	WARN_ON_ONCE(!strncmp(current->comm, "swapper", 7));
	smp_mb();
	wake_up_interruptible(&cinfo->throttle_evt);
}

/**
 * per-core period processing
 *
 * called by scheduler tick to replenish budget and unthrottle if needed
 * run in interrupt context (irq disabled)
 */

/*
 * period_timer algorithm:
 *	excess = 0;
 *	if predict < budget:
 *	   excess = budget - predict;
 *	   global += excess
 *	set interrupt at (budget - excess)
 */
static void period_timer_callback_slave(void *info)
{
	struct core_info *cinfo = this_cpu_ptr(core_info);
	struct memguard_info *global = &memguard_info;
	struct task_struct *target;
	long new_period = (long)info;
	int cpu = smp_processor_id();
	int i;

	/* must be irq disabled. hard irq */
	BUG_ON(!irqs_disabled());
	WARN_ON_ONCE(!in_irq());

	if (new_period <= cinfo->period_cnt) {
		trace_printk("ERR: new_period(%ld) <= cinfo->period_cnt(%ld)\n",
			     new_period, cinfo->period_cnt);
		return;
	}

	/* assign local period */
	cinfo->period_cnt = new_period;

	/* stop counter */
	cinfo->event->pmu->stop(cinfo->event, PERF_EF_UPDATE);

	if (cinfo->exclusive_vtime == 0 && 
	    (g_use_exclusive == 3 || g_use_exclusive == 4))
	{
		/* set the minimum vtime */
		u64 min_vtime = 0;
		int i;
		for_each_cpu(i, global->active_mask) {
			u64 cur_vtime =
				per_cpu_ptr(core_info, i)->exclusive_vtime;
			if (min_vtime == 0 || cur_vtime < min_vtime)
				min_vtime = cur_vtime;
		}
		cinfo->exclusive_vtime = min_vtime;
	}
	

	/* I'm actively participating */
	spin_lock(&global->lock);
	cpumask_clear_cpu(cpu, global->throttle_mask);
	cpumask_set_cpu(cpu, global->active_mask);
	spin_unlock(&global->lock);


	/* unthrottle tasks (if any) */
	if (cinfo->throttled_task)
		target = (struct task_struct *)cinfo->throttled_task;
	else
		target = current;
	cinfo->throttled_task = NULL;

	/* bwlock check */
	if (g_use_bwlock) {
		if (global->bwlocked_cores > 0) {
			if (target->bwlock_val > 0)
				cinfo->limit = convert_mb_to_events(sysctl_maxperf_bw_mb);
			else
				cinfo->limit = convert_mb_to_events(sysctl_throttle_bw_mb);
		} else {
			cinfo->limit = convert_mb_to_events(sysctl_maxperf_bw_mb);
#if USE_BWLOCK_DYNPRIO
			/* TBD: if there was deprioritized tasks, restore their priorities */
			for (i = 0; i < cinfo->dprio_cnt; i++) {
				int oprio = cinfo->dprio[i].origprio;
				intr_set_user_nice(cinfo->dprio[i].task, oprio);
			}
			cinfo->dprio_cnt = 0;
#endif
		}
	}

	DEBUG_BWLOCK(trace_printk("%s|bwlock_val %d|g->bwlocked_cores %d\n", 
				  (current)?current->comm:"null", 
				  current->bwlock_val, global->bwlocked_cores));
	DEBUG(trace_printk("%p|New period %ld. global->budget=%d\n",
			   cinfo->throttled_task,
			   cinfo->period_cnt, global->budget));
	
	/* update statistics. */
	update_statistics(cinfo);

	/* task priority to weight conversion */
	if (g_use_task_priority) {
		int prio = current->static_prio - MAX_RT_PRIO;
		if (prio < 0) 
			prio = 0;
		cinfo->weight = prio_to_weight[prio];
		DEBUG(trace_printk("Task WGT: %d prio:%d\n", cinfo->weight, prio));
	}

	/* new budget assignment from user */
	spin_lock(&global->lock);

	if (cinfo->weight > 0) {
		/* weight mode */
		int wsum = 0; int i;
		smp_mb();
		for_each_cpu(i, global->active_mask)
			wsum += per_cpu_ptr(core_info, i)->weight;
		cinfo->budget = 
			div64_u64((u64)global->max_budget*cinfo->weight, wsum);
		DEBUG(trace_printk("WGT: budget:%d/%d weight:%d/%d\n",
				   cinfo->budget, global->max_budget,
				   cinfo->weight, wsum));
	} else if (cinfo->limit > 0) {
		/* limit mode */
		cinfo->budget = cinfo->limit;
	} else {
		WARN_ON_ONCE(1);
		trace_printk("ERR: both limit and weight = 0");
	}

#if 0
	if (cinfo->budget > global->max_budget)
		trace_printk("ERR: c->budget(%d) > g->max_budget(%d)\n",
		     cinfo->budget, global->max_budget);
#endif

	spin_unlock(&global->lock);

	/* budget can't be zero? */
	cinfo->budget = max(cinfo->budget, 1);

	if (cinfo->event->hw.sample_period != cinfo->budget) {
		/* new budget is assigned */
		DEBUG(trace_printk("MSG: new budget %d is assigned\n", 
				   cinfo->budget));
		cinfo->event->hw.sample_period = cinfo->budget;
	}


	/* per-task donation policy */
	if (!g_use_reclaim || rt_task(target)) {
		cinfo->cur_budget = cinfo->budget;
		DEBUG(trace_printk("HRT or !g_use_reclaim: don't donate\n"));
	} else if (target->policy == SCHED_BATCH || 
		   target->policy == SCHED_IDLE) {
		/* Non rt task: donate all */
		donate_budget(cinfo->period_cnt, cinfo->budget);
		cinfo->cur_budget = 0;
		DEBUG(trace_printk("NonRT: donate all %d\n", cinfo->budget));
	} else if (target->policy == SCHED_NORMAL) {
		BUG_ON(rt_task(target));
		if (cinfo->used[PREDICTOR] < cinfo->budget) {
			/* donate 'expected surplus' ahead of time. */
			int surplus = max(cinfo->budget - cinfo->used[PREDICTOR], 0);
			WARN_ON_ONCE(surplus > global->max_budget);
			donate_budget(cinfo->period_cnt, surplus);
			cinfo->cur_budget = cinfo->budget - surplus;
			DEBUG(trace_printk("SRT: surplus: %d, budget: %d\n", surplus, 
					   cinfo->budget));
		} else {
			cinfo->cur_budget = cinfo->budget;
			DEBUG(trace_printk("SRT: don't donate\n"));
		}
	}

	/* setup an interrupt */
	cinfo->cur_budget = max(1, cinfo->cur_budget);
	local64_set(&cinfo->event->hw.period_left, cinfo->cur_budget);

	/* enable performance counter */
	cinfo->event->pmu->start(cinfo->event, PERF_EF_RELOAD);
}

/**
 *   called while cpu_base->lock is held by hrtimer_interrupt()
 */
enum hrtimer_restart period_timer_callback_master(struct hrtimer *timer)
{
	struct memguard_info *global = &memguard_info;

	ktime_t now;
	int orun;
	long new_period;
	cpumask_var_t active_mask;

	now = timer->base->get_time();
	global->cur_period_start = now;
        DEBUG(trace_printk("master begin\n"));
	BUG_ON(smp_processor_id() != global->master);

	orun = hrtimer_forward(timer, now, global->period_in_ktime);
	if (orun == 0)
		return HRTIMER_RESTART;

	spin_lock(&global->lock);
	global->period_cnt += orun;
	global->budget = 0;
	new_period = global->period_cnt;
	cpumask_copy(active_mask, global->active_mask);
	spin_unlock(&global->lock);

	DEBUG(trace_printk("spinlock end\n"));
	if (orun > 1)
		trace_printk("ERR: timer overrun %d at period %ld\n",
			    orun, new_period);

	global->bwlocked_cores = mg_nr_bwlocked_cores();

	memguard_on_each_cpu_mask(active_mask,
		period_timer_callback_slave, (void *)new_period, 0);

	DEBUG(trace_printk("master end\n"));
	return HRTIMER_RESTART;
}

static struct perf_event *init_counting_counter(int cpu, int id)
{
	struct perf_event *event = NULL;
	struct perf_event_attr sched_perf_hw_attr = {
		/* use generalized hardware abstraction */
		.type           = PERF_TYPE_HARDWARE,
		.config         = id,
		.size		= sizeof(struct perf_event_attr),
		.pinned		= 1,
		.disabled	= 1,
		.exclude_kernel = 1,   /* TODO: 1 mean, no kernel mode counting */
		.pinned = 1,
	};

	/* Try to register using hardware perf events */
	event = perf_event_create_kernel_counter(
		&sched_perf_hw_attr,
		cpu, NULL,
		NULL
#if LINUX_VERSION_CODE > KERNEL_VERSION(3, 2, 0)
		,NULL
#endif
		);

	if (!event)
		return NULL;

	if (IS_ERR(event)) {
		/* vary the KERN level based on the returned errno */
		if (PTR_ERR(event) == -EOPNOTSUPP)
			pr_info("cpu%d. not supported\n", cpu);
		else if (PTR_ERR(event) == -ENOENT)
			pr_info("cpu%d. not h/w event\n", cpu);
		else
			pr_err("cpu%d. unable to create perf event: %ld\n",
			       cpu, PTR_ERR(event));
		return NULL;
	}

	/* success path */
	pr_info("cpu%d enabled counter type %d.\n", cpu, (int)id);

	smp_wmb();

	return event;
}

static struct perf_event *init_counter(int cpu, int budget)
{
	struct perf_event *event = NULL;
	struct perf_event_attr sched_perf_hw_attr = {
		/* use generalized hardware abstraction */
		.type           = PERF_TYPE_HARDWARE,
		.config         = PERF_COUNT_HW_CACHE_MISSES,
		.size		= sizeof(struct perf_event_attr),
		.pinned		= 1,
		.disabled	= 1,
		.exclude_kernel = 1,   /* TODO: 1 mean, no kernel mode counting */
		.pinned = 1,
	};

	if (!strcmp(g_hw_type, "core2")) {
		sched_perf_hw_attr.type           = PERF_TYPE_RAW;
		sched_perf_hw_attr.config         = 0x7024; /* 7024 - incl. prefetch 
							       5024 - only prefetch
							       4024 - excl. prefetch */
	} else if (!strcmp(g_hw_type, "snb")) {
		sched_perf_hw_attr.type           = PERF_TYPE_RAW;
		sched_perf_hw_attr.config         = 0x08b0; /* 08b0 - incl. prefetch */
	} else if (!strcmp(g_hw_type, "soft")) {
		sched_perf_hw_attr.type           = PERF_TYPE_SOFTWARE;
		sched_perf_hw_attr.config         = PERF_COUNT_SW_CPU_CLOCK;
	}

	/* select based on requested event type */
	sched_perf_hw_attr.sample_period = budget;

	/* Try to register using hardware perf events */
	event = perf_event_create_kernel_counter(
		&sched_perf_hw_attr,
		cpu, NULL,
		event_overflow_callback
#if LINUX_VERSION_CODE > KERNEL_VERSION(3, 2, 0)
		,NULL
#endif
		);

	if (!event)
		return NULL;

	if (IS_ERR(event)) {
		/* vary the KERN level based on the returned errno */
		if (PTR_ERR(event) == -EOPNOTSUPP)
			pr_info("cpu%d. not supported\n", cpu);
		else if (PTR_ERR(event) == -ENOENT)
			pr_info("cpu%d. not h/w event\n", cpu);
		else
			pr_err("cpu%d. unable to create perf event: %ld\n",
			       cpu, PTR_ERR(event));
		return NULL;
	}

	/* success path */
	pr_info("cpu%d enabled counter.\n", cpu);

	smp_wmb();

	return event;
}

static void __kill_throttlethread(void *info)
{
	struct core_info *cinfo = this_cpu_ptr(core_info);
	pr_info("Stopping kthrottle/%d\n", smp_processor_id());
	cinfo->throttled_task = NULL;
	smp_mb();
}

static void __disable_counter(void *info)
{
	struct core_info *cinfo = this_cpu_ptr(core_info);
	BUG_ON(!cinfo->event);

	/* stop the counter */
	cinfo->event->pmu->stop(cinfo->event, PERF_EF_UPDATE);
	cinfo->event->pmu->del(cinfo->event, 0);

	cinfo->cycle_event->pmu->stop(cinfo->cycle_event, PERF_EF_UPDATE);
	cinfo->cycle_event->pmu->del(cinfo->cycle_event, 0);

	cinfo->instr_event->pmu->stop(cinfo->instr_event, PERF_EF_UPDATE);
	cinfo->instr_event->pmu->del(cinfo->instr_event, 0);

	pr_info("LLC bandwidth throttling disabled\n");
}

static void disable_counters(void)
{
	on_each_cpu(__disable_counter, NULL, 0);
}


static void __start_counter(void* info)
{
	struct core_info *cinfo = this_cpu_ptr(core_info);
	cinfo->event->pmu->add(cinfo->event, PERF_EF_START);
	cinfo->cycle_event->pmu->add(cinfo->cycle_event, PERF_EF_START);
	cinfo->instr_event->pmu->add(cinfo->instr_event, PERF_EF_START);
}

static void start_counters(void)
{
	on_each_cpu(__start_counter, NULL, 0);
}

/**************************************************************************
 * Local Functions
 **************************************************************************/

static ssize_t memguard_control_write(struct file *filp,
				    const char __user *ubuf,
				    size_t cnt, loff_t *ppos)
{
	char buf[BUF_SIZE];
	char *p = buf;
	struct memguard_info *global = &memguard_info;

	if (copy_from_user(&buf, ubuf, (cnt > BUF_SIZE) ? BUF_SIZE: cnt) != 0)
		return 0;

	if (!strncmp(p, "maxbw ", 6)) {
		sscanf(p+6, "%d", &g_budget_max_bw);
		global->max_budget =
			convert_mb_to_events(g_budget_max_bw);
		WARN_ON(global->max_budget == 0);
	}
	else if (!strncmp(p, "taskprio ", 9))
		sscanf(p+9, "%d", &g_use_task_priority);
	else if (!strncmp(p, "reclaim ", 8))
		sscanf(p+8, "%d", &g_use_reclaim);
	else if (!strncmp(p, "exclusive ", 10))
		sscanf(p+10, "%d", &g_use_exclusive);
	else if (!strncmp(p, "bwlockmode ", 11))
		sscanf(p+11, "%d", &bwlock_mode);
	else
		pr_info("ERROR: %s\n", p);
	smp_mb();
	return cnt;
}

static int memguard_control_show(struct seq_file *m, void *v)
{
	char buf[64];
	struct memguard_info *global = &memguard_info;

	seq_printf(m, "maxbw: %d (MB/s)\n", g_budget_max_bw);
	seq_printf(m, "reclaim: %d\n", g_use_reclaim);
	seq_printf(m, "exclusive: %d\n", g_use_exclusive);
	seq_printf(m, "taskprio: %d\n", g_use_task_priority);
	cpulist_scnprintf(buf, 64, global->active_mask);
	seq_printf(m, "active: %s\n", buf);
	cpulist_scnprintf(buf, 64, global->throttle_mask);
	seq_printf(m, "throttle: %s\n", buf);
	seq_printf(m, "bwlockmode: %s\n", bwlock_mode ? "exclusive" : "shared");
	return 0;
}

static int memguard_control_open(struct inode *inode, struct file *filp)
{
	return single_open(filp, memguard_control_show, NULL);
}

static const struct file_operations memguard_control_fops = {
	.open		= memguard_control_open,
	.write          = memguard_control_write,
	.read		= seq_read,
	.llseek		= seq_lseek,
	.release	= single_release,
};


static void __update_budget(void *info)
{
	struct core_info *cinfo = this_cpu_ptr(core_info);

	if ((unsigned long)info == 0) {
		pr_info("ERR: Requested budget is zero\n");
		return;
	}
	cinfo->limit = (unsigned long)info;
	cinfo->weight = 0;
	smp_mb();
	DEBUG_USER(trace_printk("MSG: New budget of Core%d is %d\n",
				smp_processor_id(), cinfo->budget));

}

static void __update_weight(void *info)
{
	struct core_info *cinfo = this_cpu_ptr(core_info);

	if ((unsigned long)info == 0) {
		pr_info("ERR: Requested weight is zero\n");
		return;
	}

	cinfo->weight = (unsigned long)info;
	cinfo->limit = 0;
	smp_mb();
	DEBUG_USER(trace_printk("MSG: New weight of Core%d is %d\n",
				smp_processor_id(), cinfo->weight));
}

#define MAXPERF_EVENTS 163840  /* 10000 MB/s */
#define THROTTLE_EVENTS 1638   /*   100 MB/s */

static ssize_t memguard_limit_write(struct file *filp,
				    const char __user *ubuf,
				    size_t cnt, loff_t *ppos)
{
	char buf[BUF_SIZE];
	char *p = buf;
	int i;
	int max_budget = 0;
	int use_mb = 0;
	struct memguard_info *global = &memguard_info;

	if (copy_from_user(&buf, ubuf, (cnt > BUF_SIZE) ? BUF_SIZE: cnt) != 0) 
		return 0;

	if (!strncmp(p, "mb ", 3)) {
		use_mb = 1;
		p+=3;
	}
	for_each_online_cpu(i) {
		int input;
		unsigned long events;
		sscanf(p, "%d", &input);
		if (input == 0) {
			pr_err("ERR: CPU%d: input is zero: %s.\n",i, p);
			continue;
		}
		if (!use_mb)
			input = g_budget_max_bw*100/input;
		events = (unsigned long)convert_mb_to_events(input);
		max_budget += events;
		pr_info("CPU%d: New budget=%ld (%d %s)\n", i, 
			events, input, (use_mb)?"MB/s": "pct");
		smp_call_function_single(i, __update_budget,
					 (void *)events, 0);
		
		p = strchr(p, ' ');
		if (!p) break;
		p++;
	}
	global->max_budget = max_budget;
	g_budget_max_bw = convert_events_to_mb(max_budget);

	smp_mb();
	return cnt;
}

static int memguard_limit_show(struct seq_file *m, void *v)
{
	int i, j, cpu;
	int wsum = 0;
	struct memguard_info *global = &memguard_info;
	cpu = get_cpu();

	smp_mb();
	seq_printf(m, "cpu  |budget (MB/s,pct,weight)\n");
	seq_printf(m, "-------------------------------\n");

	for_each_online_cpu(i)
		wsum += per_cpu_ptr(core_info, i)->weight;
	for_each_online_cpu(i) {
		struct core_info *cinfo = per_cpu_ptr(core_info, i);
		int budget = 0, pct;
		if (cinfo->limit > 0)
			budget = cinfo->limit;
		else if (cinfo->weight > 0) {
			budget = (int)div64_u64((u64)global->max_budget*
						cinfo->weight, wsum);
		}
		WARN_ON_ONCE(budget == 0);
		pct = div64_u64((u64)budget * 100 + (global->max_budget-1),
				(global->max_budget) ? global->max_budget : 1);
		seq_printf(m, "CPU%d: %d (%dMB/s, %d pct, w%d)\n", 
			   i, budget,
			   convert_events_to_mb(budget),
			   pct, cinfo->weight);
#if USE_BWLOCK_DYNPRIO
		for (j = 0; j < cinfo->dprio_cnt; j++) {
			seq_printf(m, "\t%12s  %3d\n", (cinfo->dprio[j].task)->comm, 
				   cinfo->dprio[j].origprio);
		}
#endif
	}
	seq_printf(m, "g_budget_max_bw: %d MB/s, (%d)\n", g_budget_max_bw,
		global->max_budget);
	seq_printf(m, "bwlocked_core: %d\n", global->bwlocked_cores);

	put_cpu();
	return 0;
}

static int memguard_limit_open(struct inode *inode, struct file *filp)
{
	return single_open(filp, memguard_limit_show, NULL);
}

static const struct file_operations memguard_limit_fops = {
	.open		= memguard_limit_open,
	.write          = memguard_limit_write,
	.read		= seq_read,
	.llseek		= seq_lseek,
	.release	= single_release,
};


static ssize_t memguard_share_write(struct file *filp,
				    const char __user *ubuf,
				    size_t cnt, loff_t *ppos)
{
	char buf[BUF_SIZE];
	char *p = buf;
	int i, cpu;

	if (copy_from_user(&buf, ubuf, (cnt > BUF_SIZE) ? BUF_SIZE: cnt) != 0)
		return 0;
	cpu = get_cpu();
	for_each_online_cpu(i) {
		unsigned long input;
		sscanf(p, "%ld", &input);

		pr_info("CPU%d: input=%ld\n", i, input);
		if (input == 0)
			input = 1024;
		pr_info("CPU%d: New weight=%ld\n", i, input);
		smp_call_function_single(i, __update_weight,
					 (void *)input, 0);
		p = strchr(p, ' ');
		if (!p) break;
		p++;
	}
	put_cpu();
	return cnt;
}


static const struct file_operations memguard_share_fops = {
	.open		= memguard_limit_open,
	.write          = memguard_share_write,
	.read		= seq_read,
	.llseek		= seq_lseek,
	.release	= single_release,
};



/**
 * Display usage statistics
 *
 * TODO: use IPI
 */
static int memguard_usage_show(struct seq_file *m, void *v)
{
	int i, j;

	smp_mb();

	/* current utilization */
	for (j = 0; j < 3; j++) {
		for_each_online_cpu(i) {
			struct core_info *cinfo = per_cpu_ptr(core_info, i);
			u64 budget, used, util;

			budget = cinfo->budget;
			used = cinfo->used[j];
			util = div64_u64(used * 100, (budget) ? budget : 1);
			seq_printf(m, "%llu ", util);
		}
		seq_printf(m, "\n");
	}
	seq_printf(m, "<overall>----\n");

	/* overall utilization
	   WARN: assume budget did not changed */
	for_each_online_cpu(i) {
		struct core_info *cinfo = per_cpu_ptr(core_info, i);
		u64 total_budget, total_used, result;

		total_budget = cinfo->overall.assigned_budget;
		total_used   = cinfo->overall.used_budget;
		result       = div64_u64(total_used * 100, 
					 (total_budget) ? total_budget : 1 );
		seq_printf(m, "%lld ", result);
	}
	return 0;
}

static int memguard_usage_open(struct inode *inode, struct file *filp)
{
	return single_open(filp, memguard_usage_show, NULL);
}

static const struct file_operations memguard_usage_fops = {
	.open		= memguard_usage_open,
	.read		= seq_read,
	.llseek		= seq_lseek,
	.release	= single_release,
};

static void __reset_stats(void *info)
{
	struct core_info *cinfo = this_cpu_ptr(core_info);
	DEBUG_USER(trace_printk("CPU%d\n", smp_processor_id()));

	/* update local period information */
	cinfo->period_cnt = 0;
	cinfo->used[0] = cinfo->used[1] = cinfo->used[2] =
		cinfo->budget; /* initial condition */
	cinfo->cur_budget = cinfo->budget;
	cinfo->overall.used_budget = 0;
	cinfo->overall.assigned_budget = 0;
	cinfo->overall.throttled_time_ns = 0;
	cinfo->overall.throttled = 0;
	cinfo->overall.throttled_error = 0;

	memset(cinfo->overall.throttled_error_dist, 0, sizeof(int)*10);
	cinfo->throttled_time = ktime_set(0,0);
	smp_mb();

	DEBUG_USER(trace_printk("MSG: Clear statistics of Core%d\n",
				smp_processor_id()));
}


static ssize_t memguard_failcnt_write(struct file *filp,
				    const char __user *ubuf,
				    size_t cnt, loff_t *ppos)
{
	/* reset local statistics */
	struct memguard_info *global = &memguard_info;

	spin_lock(&global->lock);
	global->budget = global->period_cnt = 0;
	global->start_tick = jiffies;
	spin_unlock(&global->lock);

	smp_mb();
	on_each_cpu(__reset_stats, NULL, 0);
	return cnt;
}

static int memguard_failcnt_show(struct seq_file *m, void *v)
{
	int i;

	smp_mb();
	/* total #of throttled periods */
	seq_printf(m, "throttled: ");
	for_each_online_cpu(i) {
		struct core_info *cinfo = per_cpu_ptr(core_info, i);
		seq_printf(m, "%d ", cinfo->overall.throttled);
	}
	seq_printf(m, "\nthrottle_error: ");
	for_each_online_cpu(i) {
		struct core_info *cinfo = per_cpu_ptr(core_info, i);
		seq_printf(m, "%lld ", cinfo->overall.throttled_error);
	}

	seq_printf(m, "\ncore-pct   10    20    30    40    50    60    70    80    90    100\n");
	seq_printf(m, "--------------------------------------------------------------------");
	for_each_online_cpu(i) {
		int idx;
		struct core_info *cinfo = per_cpu_ptr(core_info, i);
		seq_printf(m, "\n%4d    ", i);
		for (idx = 0; idx < 10; idx++)
			seq_printf(m, "%5d ",
				cinfo->overall.throttled_error_dist[idx]);
	}

	/* total #of exclusive mode periods */
	seq_printf(m, "\nexclusive: ");
	for_each_online_cpu(i) {
		struct core_info *cinfo = per_cpu_ptr(core_info, i);
		seq_printf(m, "%d(%lld ms|%lld MB) ", cinfo->overall.exclusive,
			   cinfo->overall.exclusive_ns >> 20, 
			   (cinfo->overall.exclusive_bw * CACHE_LINE_SIZE) >> 20);
	}

	/* out of total periods */
	seq_printf(m, "\ntotal_periods: ");
	for_each_online_cpu(i)
		seq_printf(m, "%ld ", per_cpu_ptr(core_info, i)->period_cnt);
	return 0;
}

static int memguard_failcnt_open(struct inode *inode, struct file *filp)
{
	return single_open(filp, memguard_failcnt_show, NULL);
}

static const struct file_operations memguard_failcnt_fops = {
	.open		= memguard_failcnt_open,
	.write          = memguard_failcnt_write,
	.read		= seq_read,
	.llseek		= seq_lseek,
	.release	= single_release,
};

<<<<<<< HEAD

=======
>>>>>>> 6793db4c
static int memguard_init_debugfs(void)
{

	memguard_dir = debugfs_create_dir("memguard", NULL);
	BUG_ON(!memguard_dir);
	debugfs_create_file("control", 0444, memguard_dir, NULL,
			    &memguard_control_fops);

	debugfs_create_file("limit", 0444, memguard_dir, NULL,
			    &memguard_limit_fops);

	debugfs_create_file("share", 0444, memguard_dir, NULL,
			    &memguard_share_fops);

	debugfs_create_file("usage", 0666, memguard_dir, NULL,
			    &memguard_usage_fops);

	debugfs_create_file("failcnt", 0644, memguard_dir, NULL,
			    &memguard_failcnt_fops);
	return 0;
}

static int throttle_thread(void *arg)
{
	int cpunr = (unsigned long)arg;
	struct core_info *cinfo = per_cpu_ptr(core_info, cpunr);

	static const struct sched_param param = {
		.sched_priority = MAX_USER_RT_PRIO/2,
	};

	sched_setscheduler(current, SCHED_FIFO, &param);

	while (!kthread_should_stop() && cpu_online(cpunr)) {

		DEBUG(trace_printk("wait an event\n"));
		wait_event_interruptible(cinfo->throttle_evt,
					 cinfo->throttled_task ||
					 kthread_should_stop());

		DEBUG(trace_printk("got an event\n"));

		if (kthread_should_stop())
			break;

		smp_mb();
		while (cinfo->throttled_task && !kthread_should_stop())
		{
			cpu_relax();
			/* TODO: mwait */
			smp_mb();
		}
	}

	DEBUG(trace_printk("exit\n"));
	return 0;
}

/* Idle notifier to look at idle CPUs */
static int memguard_idle_notifier(struct notifier_block *nb, unsigned long val,
				void *data)
{
	struct memguard_info *global = &memguard_info;
	unsigned long flags;

	DEBUG(trace_printk("idle state update: %ld\n", val));

	spin_lock_irqsave(&global->lock, flags);
	if (val == IDLE_START) {
		cpumask_clear_cpu(smp_processor_id(), global->active_mask);
		DEBUG(if (cpumask_equal(global->throttle_mask, global->active_mask))
			      trace_printk("DBG: last idle\n"););
	} else
		cpumask_set_cpu(smp_processor_id(), global->active_mask);
	spin_unlock_irqrestore(&global->lock, flags);
	return 0;
}

static struct notifier_block memguard_idle_nb = {
	.notifier_call = memguard_idle_notifier,
};



int init_module( void )
{
	int i;

	struct memguard_info *global = &memguard_info;

	/* initialized memguard_info structure */
	memset(global, 0, sizeof(struct memguard_info));
	zalloc_cpumask_var(&global->throttle_mask, GFP_NOWAIT);
	zalloc_cpumask_var(&global->active_mask, GFP_NOWAIT);

	if (g_period_us < 0 || g_period_us > 1000000) {
		printk(KERN_INFO "Must be 0 < period < 1 sec\n");
		return -ENODEV;
	}

	if (g_test) {
		self_test();
		return -ENODEV;
	}

	spin_lock_init(&global->lock);
	global->start_tick = jiffies;
	global->period_in_ktime = ktime_set(0, g_period_us * 1000);
	global->max_budget = convert_mb_to_events(g_budget_max_bw);

	/* initialize all online cpus to be active */
	cpumask_copy(global->active_mask, cpu_online_mask);

	pr_info("ARCH: %s\n", g_hw_type);
	pr_info("HZ=%d, g_period_us=%d\n", HZ, g_period_us);

	/* Memory performance characteristics */
	if (g_budget_max_bw == 0) {
		printk(KERN_INFO "budget_max must be set\n");
		return -ENODEV;
	}

	pr_info("Max. b/w: %d (MB/s)\n", g_budget_max_bw);
	pr_info("Max. events per %d us: %lld\n", g_period_us,
	       convert_mb_to_events(g_budget_max_bw));

	pr_info("Initilizing perf counter\n");
	core_info = alloc_percpu(struct core_info);

	get_online_cpus();
	for_each_online_cpu(i) {
		struct core_info *cinfo = per_cpu_ptr(core_info, i);

		int budget, mb;
		/* initialize counter h/w & event structure */
		if (g_budget_pct[i] == 0) /* uninitialized. assign max value */
			g_budget_pct[i] = 100 / num_online_cpus();
		mb = div64_u64((u64)g_budget_max_bw * g_budget_pct[i],  100);
		budget = convert_mb_to_events(mb);
		pr_info("budget[%d] = %d (%d pct, %d MB/s)\n", i,
		       budget,g_budget_pct[i], mb);

		/* initialize per-core data structure */
		memset(cinfo, 0, sizeof(struct core_info));

		/* create performance counter */
		cinfo->event = init_counter(i, budget);
		if (!cinfo->event)
			break;

		/* initialize budget */
		cinfo->budget = cinfo->limit = cinfo->event->hw.sample_period;


		/* create cpi events */
		cinfo->cycle_event = init_counting_counter(i, PERF_COUNT_HW_CPU_CYCLES);
		if (!cinfo->cycle_event)
			break;

		cinfo->instr_event = init_counting_counter(i, PERF_COUNT_HW_INSTRUCTIONS);
		if (!cinfo->instr_event)
			break;

		/* throttled task pointer */
		cinfo->throttled_task = NULL;

		init_waitqueue_head(&cinfo->throttle_evt);

		/* initialize statistics */
		__reset_stats(cinfo);

		print_core_info(smp_processor_id(), cinfo);

		/* initialize nmi irq_work_queue */
		init_irq_work(&cinfo->pending, memguard_process_overflow);

		/* create and wake-up throttle threads */
		cinfo->throttle_thread =
			kthread_create_on_node(throttle_thread,
					       (void *)((unsigned long)i),
					       cpu_to_node(i),
					       "kthrottle/%d", i);

		BUG_ON(IS_ERR(cinfo->throttle_thread));
		kthread_bind(cinfo->throttle_thread, i);
		wake_up_process(cinfo->throttle_thread);
	}
	smp_mb();

	register_hotcpu_notifier(&memguard_cpu_notifier);

	memguard_init_debugfs();

	pr_info("Start event counters\n");
	start_counters();
	smp_mb();

	pr_info("Start period timer (period=%lld us)\n",
		div64_u64(global->period_in_ktime.tv64, 1000));

	get_cpu();
	global->master = smp_processor_id();

	hrtimer_init(&global->hr_timer, CLOCK_MONOTONIC, HRTIMER_MODE_REL_PINNED );
	global->hr_timer.function = &period_timer_callback_master;
	hrtimer_start(&global->hr_timer, global->period_in_ktime, 
		      HRTIMER_MODE_REL_PINNED);
	put_cpu();

#if USE_RCFS
	/* register cpi function */
	register_get_cpi(&get_cpi);
#endif

	idle_notifier_register(&memguard_idle_nb);
	return 0;
}

void cleanup_module( void )
{
	int i;

	struct memguard_info *global = &memguard_info;

#if USE_RCFS
	/* unregister cpi function */
	register_get_cpi(NULL);
#endif
	smp_mb();

	get_online_cpus();

	on_each_cpu(__kill_throttlethread, NULL, 1);

	/* unregister sched-tick callback */
	pr_info("Cancel timer\n");
	hrtimer_cancel(&global->hr_timer);

	/* stop perf_event counters */
	disable_counters();

	/* destroy perf objects */
	for_each_online_cpu(i) {
		struct core_info *cinfo = per_cpu_ptr(core_info, i);
		pr_info("Stopping kthrottle/%d\n", i);
		cinfo->throttled_task = NULL;
		kthread_stop(cinfo->throttle_thread);
		perf_event_release_kernel(cinfo->event); 
		perf_event_release_kernel(cinfo->cycle_event);
		perf_event_release_kernel(cinfo->instr_event);
		cinfo->event = cinfo->cycle_event = cinfo->instr_event = NULL;
	}

	/* unregister callbacks */
	idle_notifier_unregister(&memguard_idle_nb);
	unregister_hotcpu_notifier(&memguard_cpu_notifier);

	/* remove debugfs entries */
	debugfs_remove_recursive(memguard_dir);

	/* free allocated data structure */
	free_cpumask_var(global->throttle_mask);
	free_cpumask_var(global->active_mask);
	free_percpu(core_info);

	pr_info("module uninstalled successfully\n");
	return;
}

MODULE_LICENSE("GPL");
MODULE_AUTHOR("Heechul Yun <heechul@illinois.edu>");


static void test_ipi_cb(void *info)
{
	trace_printk("IPI called on %d\n", smp_processor_id());
}

#if 0
static void test_ipi_master(void)
{
	ktime_t start, duration;
	int i;

	/* Measuring IPI overhead */
	trace_printk("self-test begin\n");
	start = ktime_get();
	for (i = 0; i < g_test; i++) {
		on_each_cpu(test_ipi_cb, 0, 0);
	}
	duration = ktime_sub(ktime_get(), start);
	trace_printk("self-test end\n");
	pr_info("#iterations: %d | duration: %lld us | average: %lld ns\n",
		g_test, duration.tv64/1000, duration.tv64/g_test);
}
#endif

enum hrtimer_restart test_timer_cb(struct hrtimer *timer)
{
	ktime_t now;
	now = timer->base->get_time();
	hrtimer_forward(timer, now, ktime_set(0, 1000 * 1000));
	trace_printk("master begin\n");
	on_each_cpu(test_ipi_cb, 0, 0);
	trace_printk("master end\n");
	g_test--;
	smp_mb();
	if (g_test == 0) 
		return HRTIMER_NORESTART;
	else
		return HRTIMER_RESTART;
}

static int self_test(void)
{
	struct hrtimer __test_hr_timer;

	hrtimer_init(&__test_hr_timer, CLOCK_MONOTONIC, HRTIMER_MODE_REL_PINNED );
	__test_hr_timer.function = &test_timer_cb;
	hrtimer_start(&__test_hr_timer, ktime_set(0, 1000 * 1000), /* 1ms */
		      HRTIMER_MODE_REL_PINNED);

	while (g_test) {
		smp_mb();
		cpu_relax();
	}

	return 0;
}
<|MERGE_RESOLUTION|>--- conflicted
+++ resolved
@@ -14,11 +14,8 @@
 #define pr_fmt(fmt) KBUILD_MODNAME ": " fmt
 
 #define USE_DEBUG  1
-<<<<<<< HEAD
-#define USE_RCFS   1
-=======
-#define USE_BWLOCK_DYNPRIO 1
->>>>>>> 6793db4c
+#define USE_RCFS   0
+#define USE_BWLOCK_DYNPRIO 0
 
 /**************************************************************************
  * Included Files
@@ -60,14 +57,9 @@
 #  define DEBUG(x)
 #  define DEBUG_RECLAIM(x)
 #  define DEBUG_USER(x)
-<<<<<<< HEAD
 #  define DEBUG_BWLOCK(x) x
 #  define DEBUG_PROFILE(x) x
 #  define DEBUG_RCFS(x) x
-=======
-#  define DEBUG_BWLOCK(x)
-#  define DEBUG_PROFILE(x)
->>>>>>> 6793db4c
 #else
 #  define DEBUG(x) 
 #  define DEBUG_RECLAIM(x)
@@ -1545,10 +1537,6 @@
 	.release	= single_release,
 };
 
-<<<<<<< HEAD
-
-=======
->>>>>>> 6793db4c
 static int memguard_init_debugfs(void)
 {
 
