--- conflicted
+++ resolved
@@ -1,25 +1,7 @@
-<<<<<<< HEAD
-MemGuard: Memory Bandwidth Reservation System
-=======
 # MemGuard
->>>>>>> 997cdc57
 
-Heechul Yun (heechul@illinois.edu)
+MemGuard is a memory bandwidth reservation system for multi-core platforms. 
 
-<<<<<<< HEAD
-Preparation
-===========  
-Recommended kernel settings are as follows:
-
-	CONFIG_ACPI_PROCESSOR=n
-	CONFIG_CPU_IDLE=n
-
-Install
-===========
-	# make
-	# insmod memguard.ko	
-	    <-- Load the module by doing
-=======
 ## ChangeLog
 - Dec 2022
   - 5.15+ kernel support
@@ -34,38 +16,19 @@
 
 	- load the module
 	# insmod memguard.ko
->>>>>>> 997cdc57
 
-Usage
-===========  
+## Usage
+Once the module is loaded, the thresholds can be set as follows:
 
-Once the module is loaded, it provides several configuration interfaces as follows:
+	- per-core LLC miss threshold assignment.
 
-	- per-core bandwidth assignment.
+	assign 500 MB/s for Cores 0,1,2,3
+	# echo mb 500 500 500 500 > /sys/kernel/debug/memguard/read_limit
 
-	assign 900,100,100,100 MB/s for Core 0,1,2,3
-	# echo mb 900 100 100 100 > /sys/kernel/debug/memguard/limit
+	- per-core LLC writeback threshold assignment.
 
-	assign 70%,10%,10%,10% of guaranteed bandwidth(r_min) for Core 0,1,2,3
-	# echo 70 10 10 10 > /sys/kernel/debug/memguard/limit
-
-	assign weights(1:2:4:8) for Core 0,1,2,3
-	# echo 1 2 4 8 > /sys/kernel/debug/memguard/share
-
-
-	- per-task mode (use task priority as core's memory weight)
-
-	enable per-task mode
-	# echo taskprio 1 > /sys/kernel/debug/memguard/control
-
-	disble per-task mode (=per-core mode)
-	# echo taskprio 0 > /sys/kernel/debug/memguard/control
-
-
-	- set maxbw (r_min in the paper)
-
-	# echo maxbw 1200 > /sys/kernel/debug/memguard/control
-
+	assign 100 MB/s for Cores 0,1,2,3
+	# echo mb 100 100 100 100 > /sys/kernel/debug/memguard/write_limit
 
 	- reclaim control (of reserved bandwidth)
 
@@ -75,28 +38,13 @@
 	disable
 	# echo reclaim 0 > /sys/kernel/debug/memguard/control
 
-<<<<<<< HEAD
-
-	- exclusive mode control
-=======
 	- exclusive mode control (of best-effort bandwidth)
->>>>>>> 997cdc57
 
 	strict reservation. (disable best-effort sharing. only use guaranteed bw)
 	# echo exclusive 0 > /sys/kernel/debug/memguard/control
 
-<<<<<<< HEAD
-	last exclusive. last core exclusively use the rest b/w (not in the paper)
-	# echo exclusive 1 > /sys/kernel/debug/memguard/control
-
-	spare b/w sharing mode (see RTAS13)
-	# echo exclusive 2 > /sys/kernel/debug/memguard/control
-
-	proportional share mode (see TC submission)  
-=======
 	spare b/w sharing mode (see RTAS13)
 	# echo exclusive 2 > /sys/kernel/debug/memguard/control
 
 	proportional share mode (see TC'15)
->>>>>>> 997cdc57
 	# echo exclusive 5 > /sys/kernel/debug/memguard/control